--- conflicted
+++ resolved
@@ -1035,18 +1035,14 @@
         type: string
       sexo_sigla:
         type: string
-<<<<<<< HEAD
       source:
         description: '"curated" or "self_registered"'
         type: string
-=======
->>>>>>> 5e6355a6
       vermifugacao_data:
         type: string
       vermifugacao_validade_data:
         type: string
     type: object
-<<<<<<< HEAD
   models.PetRegistrationRequest:
     properties:
       animal_nome:
@@ -1083,13 +1079,10 @@
     - raca_nome
     - sexo_sigla
     type: object
-=======
->>>>>>> 5e6355a6
   models.PetStatsResponse:
     properties:
       cpf:
         type: string
-<<<<<<< HEAD
       self_registered_pets_count:
         description: Count of non-curated self-registered pets
         type: integer
@@ -1097,10 +1090,6 @@
         allOf:
         - $ref: '#/definitions/models.Statistics'
         description: Curated pets statistics from governo
-=======
-      statistics:
-        $ref: '#/definitions/models.Statistics'
->>>>>>> 5e6355a6
     type: object
   models.PhoneCitizenResponse:
     properties:
@@ -2964,7 +2953,6 @@
       summary: Obter pets associados ao CPF
       tags:
       - citizen
-<<<<<<< HEAD
     post:
       consumes:
       - application/json
@@ -3015,8 +3003,6 @@
       summary: Registrar novo pet
       tags:
       - citizen
-=======
->>>>>>> 5e6355a6
   /citizen/{cpf}/pets/{pet_id}:
     get:
       consumes:
