{
    "schemes": [
        "http",
        "https"
    ],
    "swagger": "2.0",
    "info": {
        "description": "API para gerenciamento de dados de cidadãos do Rio de Janeiro, incluindo autodeclaração de informações e verificação de contato.",
        "title": "API RMI",
        "termsOfService": "http://swagger.io/terms/",
        "contact": {
            "name": "Suporte RMI",
            "url": "http://www.rio.rj.gov.br",
            "email": "suporte@rio.rj.gov.br"
        },
        "license": {
            "name": "Apache 2.0",
            "url": "http://www.apache.org/licenses/LICENSE-2.0.html"
        },
        "version": "1.0"
    },
    "host": "localhost:8080",
    "basePath": "/v1",
    "paths": {
        "/admin/beta/groups": {
            "get": {
                "security": [
                    {
                        "BearerAuth": []
                    }
                ],
                "description": "Lista todos os grupos beta com paginação (apenas administradores)",
                "produces": [
                    "application/json"
                ],
                "tags": [
                    "Beta Groups"
                ],
                "summary": "Listar grupos beta",
                "parameters": [
                    {
                        "type": "integer",
                        "description": "Página (padrão: 1)",
                        "name": "page",
                        "in": "query"
                    },
                    {
                        "type": "integer",
                        "description": "Itens por página (padrão: 10)",
                        "name": "per_page",
                        "in": "query"
                    }
                ],
                "responses": {
                    "200": {
                        "description": "Lista de grupos beta obtida com sucesso",
                        "schema": {
                            "$ref": "#/definitions/models.BetaGroupListResponse"
                        }
                    },
                    "400": {
                        "description": "Parâmetros de paginação inválidos",
                        "schema": {
                            "$ref": "#/definitions/handlers.ErrorResponse"
                        }
                    },
                    "401": {
                        "description": "Token de autenticação não fornecido ou inválido",
                        "schema": {
                            "$ref": "#/definitions/handlers.ErrorResponse"
                        }
                    },
                    "403": {
                        "description": "Acesso negado - somente administradores",
                        "schema": {
                            "$ref": "#/definitions/handlers.ErrorResponse"
                        }
                    },
                    "429": {
                        "description": "Muitas requisições - limite de taxa excedido",
                        "schema": {
                            "$ref": "#/definitions/handlers.ErrorResponse"
                        }
                    },
                    "500": {
                        "description": "Erro interno do servidor",
                        "schema": {
                            "$ref": "#/definitions/handlers.ErrorResponse"
                        }
                    }
                }
            },
            "post": {
                "security": [
                    {
                        "BearerAuth": []
                    }
                ],
                "description": "Cria um novo grupo beta para o chatbot (apenas administradores)",
                "consumes": [
                    "application/json"
                ],
                "produces": [
                    "application/json"
                ],
                "tags": [
                    "Beta Groups"
                ],
                "summary": "Criar grupo beta",
                "parameters": [
                    {
                        "description": "Dados do grupo",
                        "name": "group",
                        "in": "body",
                        "required": true,
                        "schema": {
                            "$ref": "#/definitions/models.BetaGroupRequest"
                        }
                    }
                ],
                "responses": {
                    "201": {
                        "description": "Grupo beta criado com sucesso",
                        "schema": {
                            "$ref": "#/definitions/models.BetaGroupResponse"
                        }
                    },
                    "400": {
                        "description": "Dados inválidos ou nome de grupo inválido",
                        "schema": {
                            "$ref": "#/definitions/handlers.ErrorResponse"
                        }
                    },
                    "401": {
                        "description": "Token de autenticação não fornecido ou inválido",
                        "schema": {
                            "$ref": "#/definitions/handlers.ErrorResponse"
                        }
                    },
                    "403": {
                        "description": "Acesso negado - somente administradores",
                        "schema": {
                            "$ref": "#/definitions/handlers.ErrorResponse"
                        }
                    },
                    "409": {
                        "description": "Conflito - nome de grupo já existe",
                        "schema": {
                            "$ref": "#/definitions/handlers.ErrorResponse"
                        }
                    },
                    "429": {
                        "description": "Muitas requisições - limite de taxa excedido",
                        "schema": {
                            "$ref": "#/definitions/handlers.ErrorResponse"
                        }
                    },
                    "500": {
                        "description": "Erro interno do servidor",
                        "schema": {
                            "$ref": "#/definitions/handlers.ErrorResponse"
                        }
                    }
                }
            }
        },
        "/admin/beta/groups/{group_id}": {
            "get": {
                "security": [
                    {
                        "BearerAuth": []
                    }
                ],
                "description": "Obtém um grupo beta por ID (apenas administradores)",
                "produces": [
                    "application/json"
                ],
                "tags": [
                    "Beta Groups"
                ],
                "summary": "Obter grupo beta",
                "parameters": [
                    {
                        "type": "string",
                        "description": "ID do grupo",
                        "name": "group_id",
                        "in": "path",
                        "required": true
                    }
                ],
                "responses": {
                    "200": {
                        "description": "Grupo beta obtido com sucesso",
                        "schema": {
                            "$ref": "#/definitions/models.BetaGroupResponse"
                        }
                    },
                    "400": {
                        "description": "ID do grupo é obrigatório ou inválido",
                        "schema": {
                            "$ref": "#/definitions/handlers.ErrorResponse"
                        }
                    },
                    "401": {
                        "description": "Token de autenticação não fornecido ou inválido",
                        "schema": {
                            "$ref": "#/definitions/handlers.ErrorResponse"
                        }
                    },
                    "403": {
                        "description": "Acesso negado - somente administradores",
                        "schema": {
                            "$ref": "#/definitions/handlers.ErrorResponse"
                        }
                    },
                    "404": {
                        "description": "Grupo beta não encontrado",
                        "schema": {
                            "$ref": "#/definitions/handlers.ErrorResponse"
                        }
                    },
                    "429": {
                        "description": "Muitas requisições - limite de taxa excedido",
                        "schema": {
                            "$ref": "#/definitions/handlers.ErrorResponse"
                        }
                    },
                    "500": {
                        "description": "Erro interno do servidor",
                        "schema": {
                            "$ref": "#/definitions/handlers.ErrorResponse"
                        }
                    }
                }
            },
            "put": {
                "security": [
                    {
                        "BearerAuth": []
                    }
                ],
                "description": "Atualiza um grupo beta existente (apenas administradores)",
                "consumes": [
                    "application/json"
                ],
                "produces": [
                    "application/json"
                ],
                "tags": [
                    "Beta Groups"
                ],
                "summary": "Atualizar grupo beta",
                "parameters": [
                    {
                        "type": "string",
                        "description": "ID do grupo",
                        "name": "group_id",
                        "in": "path",
                        "required": true
                    },
                    {
                        "description": "Dados do grupo",
                        "name": "group",
                        "in": "body",
                        "required": true,
                        "schema": {
                            "$ref": "#/definitions/models.BetaGroupRequest"
                        }
                    }
                ],
                "responses": {
                    "200": {
                        "description": "Grupo beta atualizado com sucesso",
                        "schema": {
                            "$ref": "#/definitions/models.BetaGroupResponse"
                        }
                    },
                    "400": {
                        "description": "ID do grupo ou dados inválidos",
                        "schema": {
                            "$ref": "#/definitions/handlers.ErrorResponse"
                        }
                    },
                    "401": {
                        "description": "Token de autenticação não fornecido ou inválido",
                        "schema": {
                            "$ref": "#/definitions/handlers.ErrorResponse"
                        }
                    },
                    "403": {
                        "description": "Acesso negado - somente administradores",
                        "schema": {
                            "$ref": "#/definitions/handlers.ErrorResponse"
                        }
                    },
                    "404": {
                        "description": "Grupo beta não encontrado",
                        "schema": {
                            "$ref": "#/definitions/handlers.ErrorResponse"
                        }
                    },
                    "409": {
                        "description": "Conflito - nome de grupo já existe",
                        "schema": {
                            "$ref": "#/definitions/handlers.ErrorResponse"
                        }
                    },
                    "429": {
                        "description": "Muitas requisições - limite de taxa excedido",
                        "schema": {
                            "$ref": "#/definitions/handlers.ErrorResponse"
                        }
                    },
                    "500": {
                        "description": "Erro interno do servidor",
                        "schema": {
                            "$ref": "#/definitions/handlers.ErrorResponse"
                        }
                    }
                }
            },
            "delete": {
                "security": [
                    {
                        "BearerAuth": []
                    }
                ],
                "description": "Exclui um grupo beta e remove todas as associações de telefones (apenas administradores)",
                "produces": [
                    "application/json"
                ],
                "tags": [
                    "Beta Groups"
                ],
                "summary": "Excluir grupo beta",
                "parameters": [
                    {
                        "type": "string",
                        "description": "ID do grupo",
                        "name": "group_id",
                        "in": "path",
                        "required": true
                    }
                ],
                "responses": {
                    "204": {
                        "description": "Grupo excluído com sucesso"
                    },
                    "400": {
                        "description": "ID do grupo é obrigatório ou inválido",
                        "schema": {
                            "$ref": "#/definitions/handlers.ErrorResponse"
                        }
                    },
                    "401": {
                        "description": "Token de autenticação não fornecido ou inválido",
                        "schema": {
                            "$ref": "#/definitions/handlers.ErrorResponse"
                        }
                    },
                    "403": {
                        "description": "Acesso negado - somente administradores",
                        "schema": {
                            "$ref": "#/definitions/handlers.ErrorResponse"
                        }
                    },
                    "404": {
                        "description": "Grupo beta não encontrado",
                        "schema": {
                            "$ref": "#/definitions/handlers.ErrorResponse"
                        }
                    },
                    "429": {
                        "description": "Muitas requisições - limite de taxa excedido",
                        "schema": {
                            "$ref": "#/definitions/handlers.ErrorResponse"
                        }
                    },
                    "500": {
                        "description": "Erro interno do servidor",
                        "schema": {
                            "$ref": "#/definitions/handlers.ErrorResponse"
                        }
                    }
                }
            }
        },
        "/admin/beta/whitelist": {
            "get": {
                "security": [
                    {
                        "BearerAuth": []
                    }
                ],
                "description": "Lista telefones na whitelist beta com paginação (apenas administradores)",
                "produces": [
                    "application/json"
                ],
                "tags": [
                    "Beta Whitelist"
                ],
                "summary": "Listar telefones na whitelist",
                "parameters": [
                    {
                        "type": "integer",
                        "description": "Página (padrão: 1)",
                        "name": "page",
                        "in": "query"
                    },
                    {
                        "type": "integer",
                        "description": "Itens por página (padrão: 10)",
                        "name": "per_page",
                        "in": "query"
                    },
                    {
                        "type": "string",
                        "description": "Filtrar por ID do grupo",
                        "name": "group_id",
                        "in": "query"
                    }
                ],
                "responses": {
                    "200": {
                        "description": "Lista de telefones na whitelist obtida com sucesso",
                        "schema": {
                            "$ref": "#/definitions/models.BetaWhitelistListResponse"
                        }
                    },
                    "400": {
                        "description": "Parâmetros de paginação inválidos",
                        "schema": {
                            "$ref": "#/definitions/handlers.ErrorResponse"
                        }
                    },
                    "401": {
                        "description": "Token de autenticação não fornecido ou inválido",
                        "schema": {
                            "$ref": "#/definitions/handlers.ErrorResponse"
                        }
                    },
                    "403": {
                        "description": "Acesso negado - somente administradores",
                        "schema": {
                            "$ref": "#/definitions/handlers.ErrorResponse"
                        }
                    },
                    "429": {
                        "description": "Muitas requisições - limite de taxa excedido",
                        "schema": {
                            "$ref": "#/definitions/handlers.ErrorResponse"
                        }
                    },
                    "500": {
                        "description": "Erro interno do servidor",
                        "schema": {
                            "$ref": "#/definitions/handlers.ErrorResponse"
                        }
                    }
                }
            }
        },
        "/admin/beta/whitelist/bulk-add": {
            "post": {
                "security": [
                    {
                        "BearerAuth": []
                    }
                ],
                "description": "Adiciona múltiplos números de telefone a um grupo beta (apenas administradores)",
                "consumes": [
                    "application/json"
                ],
                "produces": [
                    "application/json"
                ],
                "tags": [
                    "Beta Whitelist"
                ],
                "summary": "Adicionar múltiplos telefones à whitelist",
                "parameters": [
                    {
                        "description": "Dados da operação em lote",
                        "name": "data",
                        "in": "body",
                        "required": true,
                        "schema": {
                            "$ref": "#/definitions/models.BetaWhitelistBulkRequest"
                        }
                    }
                ],
                "responses": {
                    "200": {
                        "description": "Telefones adicionados à whitelist em lote com sucesso",
                        "schema": {
                            "type": "array",
                            "items": {
                                "$ref": "#/definitions/models.BetaWhitelistResponse"
                            }
                        }
                    },
                    "400": {
                        "description": "Dados inválidos ou lista de telefones vazia",
                        "schema": {
                            "$ref": "#/definitions/handlers.ErrorResponse"
                        }
                    },
                    "401": {
                        "description": "Token de autenticação não fornecido ou inválido",
                        "schema": {
                            "$ref": "#/definitions/handlers.ErrorResponse"
                        }
                    },
                    "403": {
                        "description": "Acesso negado - somente administradores",
                        "schema": {
                            "$ref": "#/definitions/handlers.ErrorResponse"
                        }
                    },
                    "404": {
                        "description": "Grupo beta não encontrado",
                        "schema": {
                            "$ref": "#/definitions/handlers.ErrorResponse"
                        }
                    },
                    "429": {
                        "description": "Muitas requisições - limite de taxa excedido",
                        "schema": {
                            "$ref": "#/definitions/handlers.ErrorResponse"
                        }
                    },
                    "500": {
                        "description": "Erro interno do servidor",
                        "schema": {
                            "$ref": "#/definitions/handlers.ErrorResponse"
                        }
                    }
                }
            }
        },
        "/admin/beta/whitelist/bulk-move": {
            "post": {
                "security": [
                    {
                        "BearerAuth": []
                    }
                ],
                "description": "Move múltiplos números de telefone de um grupo beta para outro (apenas administradores)",
                "consumes": [
                    "application/json"
                ],
                "produces": [
                    "application/json"
                ],
                "tags": [
                    "Beta Whitelist"
                ],
                "summary": "Mover múltiplos telefones entre grupos",
                "parameters": [
                    {
                        "description": "Dados da operação de movimentação",
                        "name": "data",
                        "in": "body",
                        "required": true,
                        "schema": {
                            "$ref": "#/definitions/models.BetaWhitelistMoveRequest"
                        }
                    }
                ],
                "responses": {
                    "200": {
                        "description": "Telefones movidos entre grupos com sucesso",
                        "schema": {
                            "$ref": "#/definitions/handlers.SuccessResponse"
                        }
                    },
                    "400": {
                        "description": "Dados inválidos ou IDs de grupos iguais",
                        "schema": {
                            "$ref": "#/definitions/handlers.ErrorResponse"
                        }
                    },
                    "401": {
                        "description": "Token de autenticação não fornecido ou inválido",
                        "schema": {
                            "$ref": "#/definitions/handlers.ErrorResponse"
                        }
                    },
                    "403": {
                        "description": "Acesso negado - somente administradores",
                        "schema": {
                            "$ref": "#/definitions/handlers.ErrorResponse"
                        }
                    },
                    "404": {
                        "description": "Grupo beta de origem ou destino não encontrado",
                        "schema": {
                            "$ref": "#/definitions/handlers.ErrorResponse"
                        }
                    },
                    "429": {
                        "description": "Muitas requisições - limite de taxa excedido",
                        "schema": {
                            "$ref": "#/definitions/handlers.ErrorResponse"
                        }
                    },
                    "500": {
                        "description": "Erro interno do servidor",
                        "schema": {
                            "$ref": "#/definitions/handlers.ErrorResponse"
                        }
                    }
                }
            }
        },
        "/admin/beta/whitelist/bulk-remove": {
            "post": {
                "security": [
                    {
                        "BearerAuth": []
                    }
                ],
                "description": "Remove múltiplos números de telefone da whitelist beta (apenas administradores)",
                "consumes": [
                    "application/json"
                ],
                "produces": [
                    "application/json"
                ],
                "tags": [
                    "Beta Whitelist"
                ],
                "summary": "Remover múltiplos telefones da whitelist",
                "parameters": [
                    {
                        "description": "Dados da operação em lote",
                        "name": "data",
                        "in": "body",
                        "required": true,
                        "schema": {
                            "$ref": "#/definitions/models.BetaWhitelistBulkRemoveRequest"
                        }
                    }
                ],
                "responses": {
                    "200": {
                        "description": "Telefones removidos da whitelist em lote com sucesso",
                        "schema": {
                            "$ref": "#/definitions/handlers.SuccessResponse"
                        }
                    },
                    "400": {
                        "description": "Dados inválidos ou lista de telefones vazia",
                        "schema": {
                            "$ref": "#/definitions/handlers.ErrorResponse"
                        }
                    },
                    "401": {
                        "description": "Token de autenticação não fornecido ou inválido",
                        "schema": {
                            "$ref": "#/definitions/handlers.ErrorResponse"
                        }
                    },
                    "403": {
                        "description": "Acesso negado - somente administradores",
                        "schema": {
                            "$ref": "#/definitions/handlers.ErrorResponse"
                        }
                    },
                    "429": {
                        "description": "Muitas requisições - limite de taxa excedido",
                        "schema": {
                            "$ref": "#/definitions/handlers.ErrorResponse"
                        }
                    },
                    "500": {
                        "description": "Erro interno do servidor",
                        "schema": {
                            "$ref": "#/definitions/handlers.ErrorResponse"
                        }
                    }
                }
            }
        },
        "/admin/beta/whitelist/{phone_number}": {
            "post": {
                "security": [
                    {
                        "BearerAuth": []
                    }
                ],
                "description": "Adiciona um número de telefone a um grupo beta (apenas administradores)",
                "consumes": [
                    "application/json"
                ],
                "produces": [
                    "application/json"
                ],
                "tags": [
                    "Beta Whitelist"
                ],
                "summary": "Adicionar telefone à whitelist",
                "parameters": [
                    {
                        "type": "string",
                        "description": "Número de telefone",
                        "name": "phone_number",
                        "in": "path",
                        "required": true
                    },
                    {
                        "description": "Dados da whitelist",
                        "name": "data",
                        "in": "body",
                        "required": true,
                        "schema": {
                            "$ref": "#/definitions/models.BetaWhitelistRequest"
                        }
                    }
                ],
                "responses": {
                    "200": {
                        "description": "Telefone adicionado à whitelist com sucesso",
                        "schema": {
                            "$ref": "#/definitions/models.BetaWhitelistResponse"
                        }
                    },
                    "400": {
                        "description": "Número de telefone ou dados inválidos",
                        "schema": {
                            "$ref": "#/definitions/handlers.ErrorResponse"
                        }
                    },
                    "401": {
                        "description": "Token de autenticação não fornecido ou inválido",
                        "schema": {
                            "$ref": "#/definitions/handlers.ErrorResponse"
                        }
                    },
                    "403": {
                        "description": "Acesso negado - somente administradores",
                        "schema": {
                            "$ref": "#/definitions/handlers.ErrorResponse"
                        }
                    },
                    "404": {
                        "description": "Grupo beta não encontrado",
                        "schema": {
                            "$ref": "#/definitions/handlers.ErrorResponse"
                        }
                    },
                    "409": {
                        "description": "Conflito - telefone já está na whitelist",
                        "schema": {
                            "$ref": "#/definitions/handlers.ErrorResponse"
                        }
                    },
                    "429": {
                        "description": "Muitas requisições - limite de taxa excedido",
                        "schema": {
                            "$ref": "#/definitions/handlers.ErrorResponse"
                        }
                    },
                    "500": {
                        "description": "Erro interno do servidor",
                        "schema": {
                            "$ref": "#/definitions/handlers.ErrorResponse"
                        }
                    }
                }
            },
            "delete": {
                "security": [
                    {
                        "BearerAuth": []
                    }
                ],
                "description": "Remove um número de telefone da whitelist beta (apenas administradores)",
                "produces": [
                    "application/json"
                ],
                "tags": [
                    "Beta Whitelist"
                ],
                "summary": "Remover telefone da whitelist",
                "parameters": [
                    {
                        "type": "string",
                        "description": "Número de telefone",
                        "name": "phone_number",
                        "in": "path",
                        "required": true
                    }
                ],
                "responses": {
                    "200": {
                        "description": "Telefone removido da whitelist com sucesso",
                        "schema": {
                            "$ref": "#/definitions/models.BetaWhitelistResponse"
                        }
                    },
                    "400": {
                        "description": "Número de telefone é obrigatório ou inválido",
                        "schema": {
                            "$ref": "#/definitions/handlers.ErrorResponse"
                        }
                    },
                    "401": {
                        "description": "Token de autenticação não fornecido ou inválido",
                        "schema": {
                            "$ref": "#/definitions/handlers.ErrorResponse"
                        }
                    },
                    "403": {
                        "description": "Acesso negado - somente administradores",
                        "schema": {
                            "$ref": "#/definitions/handlers.ErrorResponse"
                        }
                    },
                    "404": {
                        "description": "Telefone não encontrado na whitelist",
                        "schema": {
                            "$ref": "#/definitions/handlers.ErrorResponse"
                        }
                    },
                    "429": {
                        "description": "Muitas requisições - limite de taxa excedido",
                        "schema": {
                            "$ref": "#/definitions/handlers.ErrorResponse"
                        }
                    },
                    "500": {
                        "description": "Erro interno do servidor",
                        "schema": {
                            "$ref": "#/definitions/handlers.ErrorResponse"
                        }
                    }
                }
            }
        },
        "/admin/cache/read": {
            "post": {
                "security": [
                    {
                        "BearerAuth": []
                    }
                ],
                "description": "Permite aos administradores ler qualquer chave do cache Redis para debug e monitoramento",
                "consumes": [
                    "application/json"
                ],
                "produces": [
                    "application/json"
                ],
                "tags": [
                    "admin"
                ],
                "summary": "Ler chave arbitrária do cache Redis",
                "parameters": [
                    {
                        "description": "Chave do cache para ler",
                        "name": "data",
                        "in": "body",
                        "required": true,
                        "schema": {
                            "$ref": "#/definitions/handlers.CacheReadRequest"
                        }
                    }
                ],
                "responses": {
                    "200": {
                        "description": "Dados da chave do cache",
                        "schema": {
                            "$ref": "#/definitions/handlers.CacheReadResponse"
                        }
                    },
                    "400": {
                        "description": "Parâmetros inválidos",
                        "schema": {
                            "$ref": "#/definitions/handlers.ErrorResponse"
                        }
                    },
                    "401": {
                        "description": "Token de autenticação não fornecido ou inválido",
                        "schema": {
                            "$ref": "#/definitions/handlers.ErrorResponse"
                        }
                    },
                    "403": {
                        "description": "Acesso negado - somente administradores",
                        "schema": {
                            "$ref": "#/definitions/handlers.ErrorResponse"
                        }
                    },
                    "500": {
                        "description": "Erro interno do servidor",
                        "schema": {
                            "$ref": "#/definitions/handlers.ErrorResponse"
                        }
                    }
                }
            }
        },
        "/admin/phone/quarantine/stats": {
            "get": {
                "security": [
                    {
                        "BearerAuth": []
                    }
                ],
                "description": "Obtém estatísticas sobre telefones em quarentena (apenas administradores)",
                "produces": [
                    "application/json"
                ],
                "tags": [
                    "phone"
                ],
                "summary": "Obter estatísticas de quarentena",
                "responses": {
                    "200": {
                        "description": "Estatísticas de quarentena obtidas com sucesso",
                        "schema": {
                            "$ref": "#/definitions/models.QuarantineStats"
                        }
                    },
                    "401": {
                        "description": "Token de autenticação não fornecido ou inválido",
                        "schema": {
                            "$ref": "#/definitions/handlers.ErrorResponse"
                        }
                    },
                    "403": {
                        "description": "Acesso negado - somente administradores podem obter estatísticas de quarentena",
                        "schema": {
                            "$ref": "#/definitions/handlers.ErrorResponse"
                        }
                    },
                    "429": {
                        "description": "Muitas requisições - limite de taxa excedido",
                        "schema": {
                            "$ref": "#/definitions/handlers.ErrorResponse"
                        }
                    },
                    "500": {
                        "description": "Erro interno do servidor",
                        "schema": {
                            "$ref": "#/definitions/handlers.ErrorResponse"
                        }
                    }
                }
            }
        },
        "/admin/phone/quarantined": {
            "get": {
                "security": [
                    {
                        "BearerAuth": []
                    }
                ],
                "description": "Lista todos os telefones em quarentena com paginação (apenas administradores)",
                "produces": [
                    "application/json"
                ],
                "tags": [
                    "phone"
                ],
                "summary": "Listar telefones em quarentena",
                "parameters": [
                    {
                        "type": "integer",
                        "description": "Página (padrão: 1)",
                        "name": "page",
                        "in": "query"
                    },
                    {
                        "type": "integer",
                        "description": "Itens por página (padrão: 10)",
                        "name": "per_page",
                        "in": "query"
                    }
                ],
                "responses": {
                    "200": {
                        "description": "Lista de telefones em quarentena obtida com sucesso",
                        "schema": {
                            "$ref": "#/definitions/models.QuarantinedListResponse"
                        }
                    },
                    "400": {
                        "description": "Parâmetros de paginação inválidos",
                        "schema": {
                            "$ref": "#/definitions/handlers.ErrorResponse"
                        }
                    },
                    "401": {
                        "description": "Token de autenticação não fornecido ou inválido",
                        "schema": {
                            "$ref": "#/definitions/handlers.ErrorResponse"
                        }
                    },
                    "403": {
                        "description": "Acesso negado - somente administradores podem listar telefones em quarentena",
                        "schema": {
                            "$ref": "#/definitions/handlers.ErrorResponse"
                        }
                    },
                    "429": {
                        "description": "Muitas requisições - limite de taxa excedido",
                        "schema": {
                            "$ref": "#/definitions/handlers.ErrorResponse"
                        }
                    },
                    "500": {
                        "description": "Erro interno do servidor",
                        "schema": {
                            "$ref": "#/definitions/handlers.ErrorResponse"
                        }
                    }
                }
            }
        },
        "/avatars": {
            "get": {
                "description": "Obtém lista paginada de avatares de foto de perfil disponíveis",
                "consumes": [
                    "application/json"
                ],
                "produces": [
                    "application/json"
                ],
                "tags": [
                    "avatars"
                ],
                "summary": "Listar avatares disponíveis",
                "parameters": [
                    {
                        "type": "integer",
                        "description": "Número da página (padrão: 1)",
                        "name": "page",
                        "in": "query"
                    },
                    {
                        "type": "integer",
                        "description": "Itens por página (padrão: 20, máximo: 100)",
                        "name": "per_page",
                        "in": "query"
                    }
                ],
                "responses": {
                    "200": {
                        "description": "Lista de avatares obtida com sucesso",
                        "schema": {
                            "$ref": "#/definitions/models.AvatarsListResponse"
                        }
                    },
                    "400": {
                        "description": "Parâmetros de paginação inválidos",
                        "schema": {
                            "$ref": "#/definitions/handlers.ErrorResponse"
                        }
                    },
                    "429": {
                        "description": "Muitas requisições - limite de taxa excedido",
                        "schema": {
                            "$ref": "#/definitions/handlers.ErrorResponse"
                        }
                    },
                    "500": {
                        "description": "Erro interno do servidor",
                        "schema": {
                            "$ref": "#/definitions/handlers.ErrorResponse"
                        }
                    }
                }
            },
            "post": {
                "security": [
                    {
                        "BearerAuth": []
                    }
                ],
                "description": "Cria um novo avatar de foto de perfil (somente administradores)",
                "consumes": [
                    "application/json"
                ],
                "produces": [
                    "application/json"
                ],
                "tags": [
                    "avatars"
                ],
                "summary": "Criar novo avatar",
                "parameters": [
                    {
                        "description": "Dados do avatar",
                        "name": "data",
                        "in": "body",
                        "required": true,
                        "schema": {
                            "$ref": "#/definitions/models.AvatarRequest"
                        }
                    }
                ],
                "responses": {
                    "201": {
                        "description": "Avatar criado com sucesso",
                        "schema": {
                            "$ref": "#/definitions/models.AvatarResponse"
                        }
                    },
                    "400": {
                        "description": "Dados de avatar inválidos ou formato incorreto",
                        "schema": {
                            "$ref": "#/definitions/handlers.ErrorResponse"
                        }
                    },
                    "401": {
                        "description": "Token de autenticação não fornecido ou inválido",
                        "schema": {
                            "$ref": "#/definitions/handlers.ErrorResponse"
                        }
                    },
                    "403": {
                        "description": "Acesso negado - somente administradores",
                        "schema": {
                            "$ref": "#/definitions/handlers.ErrorResponse"
                        }
                    },
                    "429": {
                        "description": "Muitas requisições - limite de taxa excedido",
                        "schema": {
                            "$ref": "#/definitions/handlers.ErrorResponse"
                        }
                    },
                    "500": {
                        "description": "Erro interno do servidor",
                        "schema": {
                            "$ref": "#/definitions/handlers.ErrorResponse"
                        }
                    }
                }
            }
        },
        "/avatars/{id}": {
            "delete": {
                "security": [
                    {
                        "BearerAuth": []
                    }
                ],
                "description": "Exclui um avatar de foto de perfil (exclusão suave, somente administradores)",
                "consumes": [
                    "application/json"
                ],
                "produces": [
                    "application/json"
                ],
                "tags": [
                    "avatars"
                ],
                "summary": "Excluir avatar",
                "parameters": [
                    {
                        "type": "string",
                        "description": "ID do avatar",
                        "name": "id",
                        "in": "path",
                        "required": true
                    }
                ],
                "responses": {
                    "204": {
                        "description": "Avatar excluído com sucesso"
                    },
                    "400": {
                        "description": "ID do avatar é obrigatório ou inválido",
                        "schema": {
                            "$ref": "#/definitions/handlers.ErrorResponse"
                        }
                    },
                    "401": {
                        "description": "Token de autenticação não fornecido ou inválido",
                        "schema": {
                            "$ref": "#/definitions/handlers.ErrorResponse"
                        }
                    },
                    "403": {
                        "description": "Acesso negado - somente administradores",
                        "schema": {
                            "$ref": "#/definitions/handlers.ErrorResponse"
                        }
                    },
                    "404": {
                        "description": "Avatar não encontrado",
                        "schema": {
                            "$ref": "#/definitions/handlers.ErrorResponse"
                        }
                    },
                    "429": {
                        "description": "Muitas requisições - limite de taxa excedido",
                        "schema": {
                            "$ref": "#/definitions/handlers.ErrorResponse"
                        }
                    },
                    "500": {
                        "description": "Erro interno do servidor",
                        "schema": {
                            "$ref": "#/definitions/handlers.ErrorResponse"
                        }
                    }
                }
            }
        },
        "/citizen/ethnicity/options": {
            "get": {
                "description": "Retorna a lista de opções válidas de etnia para autodeclaração. Esta lista é usada para validar as atualizações de etnia autodeclarada.",
                "consumes": [
                    "application/json"
                ],
                "produces": [
                    "application/json"
                ],
                "tags": [
                    "citizen"
                ],
                "summary": "Listar opções de etnia",
                "responses": {
                    "200": {
                        "description": "Lista de opções de etnia válidas obtida com sucesso",
                        "schema": {
                            "type": "array",
                            "items": {
                                "type": "string"
                            }
                        }
                    },
                    "500": {
                        "description": "Erro interno do servidor",
                        "schema": {
                            "$ref": "#/definitions/handlers.ErrorResponse"
                        }
                    }
                }
            }
        },
        "/citizen/{cpf}": {
            "get": {
                "security": [
                    {
                        "BearerAuth": []
                    }
                ],
                "description": "Recupera os dados do cidadão por CPF, incluindo informações básicas e dados autodeclarados.",
                "consumes": [
                    "application/json"
                ],
                "produces": [
                    "application/json"
                ],
                "tags": [
                    "citizen"
                ],
                "summary": "Obter dados do cidadão",
                "parameters": [
                    {
                        "maxLength": 11,
                        "minLength": 11,
                        "type": "string",
                        "description": "CPF do cidadão (11 dígitos)",
                        "name": "cpf",
                        "in": "path",
                        "required": true
                    }
                ],
                "responses": {
                    "200": {
                        "description": "Dados do cidadão obtidos com sucesso",
                        "schema": {
                            "$ref": "#/definitions/models.Citizen"
                        }
                    },
                    "400": {
                        "description": "Formato de CPF inválido",
                        "schema": {
                            "$ref": "#/definitions/handlers.ErrorResponse"
                        }
                    },
                    "401": {
                        "description": "Token de autenticação não fornecido ou inválido",
                        "schema": {
                            "$ref": "#/definitions/handlers.ErrorResponse"
                        }
                    },
                    "403": {
                        "description": "Acesso negado - permissões insuficientes",
                        "schema": {
                            "$ref": "#/definitions/handlers.ErrorResponse"
                        }
                    },
                    "404": {
                        "description": "Cidadão não encontrado",
                        "schema": {
                            "$ref": "#/definitions/handlers.ErrorResponse"
                        }
                    },
                    "429": {
                        "description": "Muitas requisições - limite de taxa excedido",
                        "schema": {
                            "$ref": "#/definitions/handlers.ErrorResponse"
                        }
                    },
                    "500": {
                        "description": "Erro interno do servidor",
                        "schema": {
                            "$ref": "#/definitions/handlers.ErrorResponse"
                        }
                    }
                }
            }
        },
        "/citizen/{cpf}/address": {
            "put": {
                "security": [
                    {
                        "BearerAuth": []
                    }
                ],
                "description": "Atualiza ou cria o endereço autodeclarado de um cidadão por CPF. Apenas o campo de endereço é atualizado.",
                "consumes": [
                    "application/json"
                ],
                "produces": [
                    "application/json"
                ],
                "tags": [
                    "citizen"
                ],
                "summary": "Atualizar endereço autodeclarado",
                "parameters": [
                    {
                        "type": "string",
                        "description": "Número do CPF",
                        "name": "cpf",
                        "in": "path",
                        "required": true
                    },
                    {
                        "description": "Endereço autodeclarado",
                        "name": "data",
                        "in": "body",
                        "required": true,
                        "schema": {
                            "$ref": "#/definitions/models.SelfDeclaredAddressInput"
                        }
                    }
                ],
                "responses": {
                    "200": {
                        "description": "Endereço autodeclarado atualizado com sucesso",
                        "schema": {
                            "$ref": "#/definitions/handlers.SuccessResponse"
                        }
                    },
                    "400": {
                        "description": "Formato de CPF inválido ou dados de endereço incorretos",
                        "schema": {
                            "$ref": "#/definitions/handlers.ErrorResponse"
                        }
                    },
                    "401": {
                        "description": "Token de autenticação não fornecido ou inválido",
                        "schema": {
                            "$ref": "#/definitions/handlers.ErrorResponse"
                        }
                    },
                    "403": {
                        "description": "Acesso negado - permissões insuficientes",
                        "schema": {
                            "$ref": "#/definitions/handlers.ErrorResponse"
                        }
                    },
                    "409": {
                        "description": "Conflito - endereço não alterado (dados idênticos aos atuais)",
                        "schema": {
                            "$ref": "#/definitions/handlers.ErrorResponse"
                        }
                    },
                    "422": {
                        "description": "Dados não processáveis - informações de endereço inválidas",
                        "schema": {
                            "$ref": "#/definitions/handlers.ErrorResponse"
                        }
                    },
                    "429": {
                        "description": "Muitas requisições - limite de taxa excedido",
                        "schema": {
                            "$ref": "#/definitions/handlers.ErrorResponse"
                        }
                    },
                    "500": {
                        "description": "Erro interno do servidor",
                        "schema": {
                            "$ref": "#/definitions/handlers.ErrorResponse"
                        }
                    }
                }
            }
        },
        "/citizen/{cpf}/avatar": {
            "get": {
                "security": [
                    {
                        "BearerAuth": []
                    }
                ],
                "description": "Obtém o avatar de foto de perfil atual de um usuário",
                "consumes": [
                    "application/json"
                ],
                "produces": [
                    "application/json"
                ],
                "tags": [
                    "avatars",
                    "citizen"
                ],
                "summary": "Obter avatar atual do usuário",
                "parameters": [
                    {
                        "type": "string",
                        "description": "CPF do usuário",
                        "name": "cpf",
                        "in": "path",
                        "required": true
                    }
                ],
                "responses": {
                    "200": {
                        "description": "Avatar do usuário obtido com sucesso",
                        "schema": {
                            "$ref": "#/definitions/models.UserAvatarResponse"
                        }
                    },
                    "400": {
                        "description": "Formato de CPF inválido",
                        "schema": {
                            "$ref": "#/definitions/handlers.ErrorResponse"
                        }
                    },
                    "401": {
                        "description": "Token de autenticação não fornecido ou inválido",
                        "schema": {
                            "$ref": "#/definitions/handlers.ErrorResponse"
                        }
                    },
                    "403": {
                        "description": "Acesso negado - permissões insuficientes",
                        "schema": {
                            "$ref": "#/definitions/handlers.ErrorResponse"
                        }
                    },
                    "404": {
                        "description": "Usuário não encontrado",
                        "schema": {
                            "$ref": "#/definitions/handlers.ErrorResponse"
                        }
                    },
                    "429": {
                        "description": "Muitas requisições - limite de taxa excedido",
                        "schema": {
                            "$ref": "#/definitions/handlers.ErrorResponse"
                        }
                    },
                    "500": {
                        "description": "Erro interno do servidor",
                        "schema": {
                            "$ref": "#/definitions/handlers.ErrorResponse"
                        }
                    }
                }
            },
            "put": {
                "security": [
                    {
                        "BearerAuth": []
                    }
                ],
                "description": "Define ou altera o avatar de foto de perfil de um usuário",
                "consumes": [
                    "application/json"
                ],
                "produces": [
                    "application/json"
                ],
                "tags": [
                    "avatars",
                    "citizen"
                ],
                "summary": "Atualizar avatar do usuário",
                "parameters": [
                    {
                        "type": "string",
                        "description": "CPF do usuário",
                        "name": "cpf",
                        "in": "path",
                        "required": true
                    },
                    {
                        "description": "Seleção de avatar",
                        "name": "data",
                        "in": "body",
                        "required": true,
                        "schema": {
                            "$ref": "#/definitions/models.UserAvatarRequest"
                        }
                    }
                ],
                "responses": {
                    "200": {
                        "description": "Avatar do usuário atualizado com sucesso",
                        "schema": {
                            "$ref": "#/definitions/models.UserAvatarResponse"
                        }
                    },
                    "400": {
                        "description": "Formato de CPF inválido ou ID de avatar inválido",
                        "schema": {
                            "$ref": "#/definitions/handlers.ErrorResponse"
                        }
                    },
                    "401": {
                        "description": "Token de autenticação não fornecido ou inválido",
                        "schema": {
                            "$ref": "#/definitions/handlers.ErrorResponse"
                        }
                    },
                    "403": {
                        "description": "Acesso negado - permissões insuficientes",
                        "schema": {
                            "$ref": "#/definitions/handlers.ErrorResponse"
                        }
                    },
                    "404": {
                        "description": "Usuário ou avatar não encontrado",
                        "schema": {
                            "$ref": "#/definitions/handlers.ErrorResponse"
                        }
                    },
                    "422": {
                        "description": "Dados não processáveis - avatar inexistente ou inativo",
                        "schema": {
                            "$ref": "#/definitions/handlers.ErrorResponse"
                        }
                    },
                    "429": {
                        "description": "Muitas requisições - limite de taxa excedido",
                        "schema": {
                            "$ref": "#/definitions/handlers.ErrorResponse"
                        }
                    },
                    "500": {
                        "description": "Erro interno do servidor",
                        "schema": {
                            "$ref": "#/definitions/handlers.ErrorResponse"
                        }
                    }
                }
            }
        },
        "/citizen/{cpf}/email": {
            "put": {
                "security": [
                    {
                        "BearerAuth": []
                    }
                ],
                "description": "Atualiza ou cria o email autodeclarado de um cidadão por CPF. Apenas o campo de email é atualizado.",
                "consumes": [
                    "application/json"
                ],
                "produces": [
                    "application/json"
                ],
                "tags": [
                    "citizen"
                ],
                "summary": "Atualizar email autodeclarado",
                "parameters": [
                    {
                        "type": "string",
                        "description": "Número do CPF",
                        "name": "cpf",
                        "in": "path",
                        "required": true
                    },
                    {
                        "description": "Email autodeclarado",
                        "name": "data",
                        "in": "body",
                        "required": true,
                        "schema": {
                            "$ref": "#/definitions/models.SelfDeclaredEmailInput"
                        }
                    }
                ],
                "responses": {
                    "200": {
                        "description": "Email autodeclarado atualizado com sucesso",
                        "schema": {
                            "$ref": "#/definitions/handlers.SuccessResponse"
                        }
                    },
                    "400": {
                        "description": "Formato de CPF inválido ou dados de email incorretos",
                        "schema": {
                            "$ref": "#/definitions/handlers.ErrorResponse"
                        }
                    },
                    "401": {
                        "description": "Token de autenticação não fornecido ou inválido",
                        "schema": {
                            "$ref": "#/definitions/handlers.ErrorResponse"
                        }
                    },
                    "403": {
                        "description": "Acesso negado - permissões insuficientes",
                        "schema": {
                            "$ref": "#/definitions/handlers.ErrorResponse"
                        }
                    },
                    "404": {
                        "description": "Cidadão não encontrado",
                        "schema": {
                            "$ref": "#/definitions/handlers.ErrorResponse"
                        }
                    },
                    "409": {
                        "description": "Conflito - email não alterado (email corresponde aos dados atuais)",
                        "schema": {
                            "$ref": "#/definitions/handlers.ErrorResponse"
                        }
                    },
                    "422": {
                        "description": "Dados não processáveis - formato de email inválido",
                        "schema": {
                            "$ref": "#/definitions/handlers.ErrorResponse"
                        }
                    },
                    "429": {
                        "description": "Muitas requisições - limite de taxa excedido",
                        "schema": {
                            "$ref": "#/definitions/handlers.ErrorResponse"
                        }
                    },
                    "500": {
                        "description": "Erro interno do servidor",
                        "schema": {
                            "$ref": "#/definitions/handlers.ErrorResponse"
                        }
                    }
                }
            }
        },
        "/citizen/{cpf}/ethnicity": {
            "put": {
                "security": [
                    {
                        "BearerAuth": []
                    }
                ],
                "description": "Atualiza ou cria a etnia autodeclarada de um cidadão por CPF. Apenas o campo de etnia é atualizado. O valor deve ser uma das opções válidas retornadas pelo endpoint /citizen/ethnicity/options.",
                "consumes": [
                    "application/json"
                ],
                "produces": [
                    "application/json"
                ],
                "tags": [
                    "citizen"
                ],
                "summary": "Atualizar etnia autodeclarada",
                "parameters": [
                    {
                        "type": "string",
                        "description": "Número do CPF",
                        "name": "cpf",
                        "in": "path",
                        "required": true
                    },
                    {
                        "description": "Etnia autodeclarada",
                        "name": "data",
                        "in": "body",
                        "required": true,
                        "schema": {
                            "$ref": "#/definitions/models.SelfDeclaredRacaInput"
                        }
                    }
                ],
                "responses": {
                    "200": {
                        "description": "Etnia atualizada com sucesso",
                        "schema": {
                            "$ref": "#/definitions/handlers.SuccessResponse"
                        }
                    },
                    "400": {
                        "description": "Formato de CPF inválido ou valor de etnia inválido",
                        "schema": {
                            "$ref": "#/definitions/handlers.ErrorResponse"
                        }
                    },
                    "401": {
                        "description": "Token de autenticação não fornecido ou inválido",
                        "schema": {
                            "$ref": "#/definitions/handlers.ErrorResponse"
                        }
                    },
                    "403": {
                        "description": "Acesso negado - permissões insuficientes",
                        "schema": {
                            "$ref": "#/definitions/handlers.ErrorResponse"
                        }
                    },
                    "404": {
                        "description": "Cidadão não encontrado",
                        "schema": {
                            "$ref": "#/definitions/handlers.ErrorResponse"
                        }
                    },
                    "422": {
                        "description": "Dados não processáveis - valor de etnia não é válido",
                        "schema": {
                            "$ref": "#/definitions/handlers.ErrorResponse"
                        }
                    },
                    "429": {
                        "description": "Muitas requisições - limite de taxa excedido",
                        "schema": {
                            "$ref": "#/definitions/handlers.ErrorResponse"
                        }
                    },
                    "500": {
                        "description": "Erro interno do servidor",
                        "schema": {
                            "$ref": "#/definitions/handlers.ErrorResponse"
                        }
                    }
                }
            }
        },
        "/citizen/{cpf}/exhibition-name": {
            "put": {
                "security": [
                    {
                        "BearerAuth": []
                    }
                ],
                "description": "Atualiza ou cria o nome de exibição autodeclarado de um cidadão por CPF. Apenas o campo de nome de exibição é atualizado. O nome de exibição é o nome que aparece na interface do usuário, permitindo ao cidadão controlar como seu nome é exibido no aplicativo.",
                "consumes": [
                    "application/json"
                ],
                "produces": [
                    "application/json"
                ],
                "tags": [
                    "citizen"
                ],
                "summary": "Atualizar nome de exibição autodeclarado",
                "parameters": [
                    {
                        "type": "string",
                        "description": "Número do CPF",
                        "name": "cpf",
                        "in": "path",
                        "required": true
                    },
                    {
                        "description": "Nome de exibição autodeclarado",
                        "name": "data",
                        "in": "body",
                        "required": true,
                        "schema": {
                            "$ref": "#/definitions/models.SelfDeclaredNomeExibicaoInput"
                        }
                    }
                ],
                "responses": {
                    "200": {
                        "description": "Nome de exibição atualizado com sucesso",
                        "schema": {
                            "$ref": "#/definitions/handlers.SuccessResponse"
                        }
                    },
                    "400": {
                        "description": "Formato de CPF inválido ou valor de nome de exibição inválido",
                        "schema": {
                            "$ref": "#/definitions/handlers.ErrorResponse"
                        }
                    },
                    "401": {
                        "description": "Token de autenticação não fornecido ou inválido",
                        "schema": {
                            "$ref": "#/definitions/handlers.ErrorResponse"
                        }
                    },
                    "403": {
                        "description": "Acesso negado - permissões insuficientes",
                        "schema": {
                            "$ref": "#/definitions/handlers.ErrorResponse"
                        }
                    },
                    "404": {
                        "description": "Cidadão não encontrado",
                        "schema": {
                            "$ref": "#/definitions/handlers.ErrorResponse"
                        }
                    },
                    "422": {
                        "description": "Dados não processáveis - nome de exibição muito longo ou vazio",
                        "schema": {
                            "$ref": "#/definitions/handlers.ErrorResponse"
                        }
                    },
                    "429": {
                        "description": "Muitas requisições - limite de taxa excedido",
                        "schema": {
                            "$ref": "#/definitions/handlers.ErrorResponse"
                        }
                    },
                    "500": {
                        "description": "Erro interno do servidor",
                        "schema": {
                            "$ref": "#/definitions/handlers.ErrorResponse"
                        }
                    }
                }
            }
        },
        "/citizen/{cpf}/firstlogin": {
            "get": {
                "security": [
                    {
                        "BearerAuth": []
                    }
                ],
                "description": "Verifica se este é o primeiro login do usuário",
                "consumes": [
                    "application/json"
                ],
                "produces": [
                    "application/json"
                ],
                "tags": [
                    "citizen"
                ],
                "summary": "Obter status do primeiro login",
                "parameters": [
                    {
                        "type": "string",
                        "description": "Número do CPF",
                        "name": "cpf",
                        "in": "path",
                        "required": true
                    }
                ],
                "responses": {
                    "200": {
                        "description": "Status do primeiro login obtido com sucesso",
                        "schema": {
                            "$ref": "#/definitions/models.UserConfigResponse"
                        }
                    },
                    "400": {
                        "description": "Formato de CPF inválido",
                        "schema": {
                            "$ref": "#/definitions/handlers.ErrorResponse"
                        }
                    },
                    "401": {
                        "description": "Token de autenticação não fornecido ou inválido",
                        "schema": {
                            "$ref": "#/definitions/handlers.ErrorResponse"
                        }
                    },
                    "403": {
                        "description": "Acesso negado - permissões insuficientes",
                        "schema": {
                            "$ref": "#/definitions/handlers.ErrorResponse"
                        }
                    },
                    "429": {
                        "description": "Muitas requisições - limite de taxa excedido",
                        "schema": {
                            "$ref": "#/definitions/handlers.ErrorResponse"
                        }
                    },
                    "500": {
                        "description": "Erro interno do servidor",
                        "schema": {
                            "$ref": "#/definitions/handlers.ErrorResponse"
                        }
                    }
                }
            },
            "put": {
                "security": [
                    {
                        "BearerAuth": []
                    }
                ],
                "description": "Define o status do primeiro login como falso para um usuário",
                "consumes": [
                    "application/json"
                ],
                "produces": [
                    "application/json"
                ],
                "tags": [
                    "citizen"
                ],
                "summary": "Atualizar status do primeiro login",
                "parameters": [
                    {
                        "type": "string",
                        "description": "Número do CPF",
                        "name": "cpf",
                        "in": "path",
                        "required": true
                    }
                ],
                "responses": {
                    "200": {
                        "description": "Status do primeiro login atualizado com sucesso",
                        "schema": {
                            "$ref": "#/definitions/models.UserConfigResponse"
                        }
                    },
                    "400": {
                        "description": "Formato de CPF inválido",
                        "schema": {
                            "$ref": "#/definitions/handlers.ErrorResponse"
                        }
                    },
                    "401": {
                        "description": "Token de autenticação não fornecido ou inválido",
                        "schema": {
                            "$ref": "#/definitions/handlers.ErrorResponse"
                        }
                    },
                    "403": {
                        "description": "Acesso negado - permissões insuficientes",
                        "schema": {
                            "$ref": "#/definitions/handlers.ErrorResponse"
                        }
                    },
                    "429": {
                        "description": "Muitas requisições - limite de taxa excedido",
                        "schema": {
                            "$ref": "#/definitions/handlers.ErrorResponse"
                        }
                    },
                    "500": {
                        "description": "Erro interno do servidor",
                        "schema": {
                            "$ref": "#/definitions/handlers.ErrorResponse"
                        }
                    }
                }
            }
        },
        "/citizen/{cpf}/legal-entities": {
            "get": {
                "security": [
                    {
                        "BearerAuth": []
                    }
                ],
                "description": "Recupera a lista paginada de entidades jurídicas (pessoas jurídicas) associadas ao CPF do cidadão. A busca é feita através do campo 'cpf_socio' no array 'socios' de cada entidade.",
                "consumes": [
                    "application/json"
                ],
                "produces": [
                    "application/json"
                ],
                "tags": [
                    "citizen"
                ],
                "summary": "Obter entidades jurídicas associadas ao CPF",
                "parameters": [
                    {
                        "maxLength": 11,
                        "minLength": 11,
                        "type": "string",
                        "description": "CPF do cidadão (11 dígitos)",
                        "name": "cpf",
                        "in": "path",
                        "required": true
                    },
                    {
                        "minimum": 1,
                        "type": "integer",
                        "description": "Número da página (padrão: 1)",
                        "name": "page",
                        "in": "query"
                    },
                    {
                        "maximum": 100,
                        "minimum": 1,
                        "type": "integer",
                        "description": "Itens por página (padrão: 10, máximo: 100)",
                        "name": "per_page",
                        "in": "query"
                    },
                    {
                        "type": "string",
                        "description": "Filtro opcional por ID da natureza jurídica",
                        "name": "natureza_juridica_id",
                        "in": "query"
                    }
                ],
                "responses": {
                    "200": {
                        "description": "Lista paginada de entidades jurídicas obtida com sucesso",
                        "schema": {
                            "$ref": "#/definitions/models.PaginatedLegalEntities"
                        }
                    },
                    "400": {
                        "description": "Formato de CPF inválido ou parâmetros de paginação inválidos",
                        "schema": {
                            "$ref": "#/definitions/handlers.ErrorResponse"
                        }
                    },
                    "401": {
                        "description": "Token de autenticação não fornecido ou inválido",
                        "schema": {
                            "$ref": "#/definitions/handlers.ErrorResponse"
                        }
                    },
                    "403": {
                        "description": "Acesso negado - permissões insuficientes",
                        "schema": {
                            "$ref": "#/definitions/handlers.ErrorResponse"
                        }
                    },
                    "429": {
                        "description": "Muitas requisições - limite de taxa excedido",
                        "schema": {
                            "$ref": "#/definitions/handlers.ErrorResponse"
                        }
                    },
                    "500": {
                        "description": "Erro interno do servidor",
                        "schema": {
                            "$ref": "#/definitions/handlers.ErrorResponse"
                        }
                    }
                }
            }
        },
        "/citizen/{cpf}/maintenance-request": {
            "get": {
                "security": [
                    {
                        "BearerAuth": []
                    }
                ],
                "description": "Recupera os chamados do 1746 de um cidadão por CPF com paginação. Cada documento representa um chamado individual.",
                "consumes": [
                    "application/json"
                ],
                "produces": [
                    "application/json"
                ],
                "tags": [
                    "citizen"
                ],
                "summary": "Obter chamados do 1746 do cidadão",
                "parameters": [
                    {
                        "maxLength": 11,
                        "minLength": 11,
                        "type": "string",
                        "description": "CPF do cidadão (11 dígitos)",
                        "name": "cpf",
                        "in": "path",
                        "required": true
                    },
                    {
                        "minimum": 1,
                        "type": "integer",
                        "description": "Número da página (padrão: 1)",
                        "name": "page",
                        "in": "query"
                    },
                    {
                        "maximum": 100,
                        "minimum": 1,
                        "type": "integer",
                        "description": "Itens por página (padrão: 10, máximo: 100)",
                        "name": "per_page",
                        "in": "query"
                    }
                ],
                "responses": {
                    "200": {
                        "description": "Lista paginada de chamados do 1746 obtida com sucesso",
                        "schema": {
                            "$ref": "#/definitions/models.PaginatedMaintenanceRequests"
                        }
                    },
                    "400": {
                        "description": "Formato de CPF inválido ou parâmetros de paginação inválidos",
                        "schema": {
                            "$ref": "#/definitions/handlers.ErrorResponse"
                        }
                    },
                    "401": {
                        "description": "Token de autenticação não fornecido ou inválido",
                        "schema": {
                            "$ref": "#/definitions/handlers.ErrorResponse"
                        }
                    },
                    "403": {
                        "description": "Acesso negado - permissões insuficientes",
                        "schema": {
                            "$ref": "#/definitions/handlers.ErrorResponse"
                        }
                    },
                    "429": {
                        "description": "Muitas requisições - limite de taxa excedido",
                        "schema": {
                            "$ref": "#/definitions/handlers.ErrorResponse"
                        }
                    },
                    "500": {
                        "description": "Erro interno do servidor",
                        "schema": {
                            "$ref": "#/definitions/handlers.ErrorResponse"
                        }
                    }
                }
            }
        },
        "/citizen/{cpf}/optin": {
            "get": {
                "security": [
                    {
                        "BearerAuth": []
                    }
                ],
                "description": "Verifica se o usuário optou por receber notificações",
                "consumes": [
                    "application/json"
                ],
                "produces": [
                    "application/json"
                ],
                "tags": [
                    "citizen"
                ],
                "summary": "Obter status de opt-in",
                "parameters": [
                    {
                        "type": "string",
                        "description": "Número do CPF",
                        "name": "cpf",
                        "in": "path",
                        "required": true
                    }
                ],
                "responses": {
                    "200": {
                        "description": "Status do opt-in obtido com sucesso",
                        "schema": {
                            "$ref": "#/definitions/models.UserConfigOptInResponse"
                        }
                    },
                    "400": {
                        "description": "Formato de CPF inválido",
                        "schema": {
                            "$ref": "#/definitions/handlers.ErrorResponse"
                        }
                    },
                    "401": {
                        "description": "Token de autenticação não fornecido ou inválido",
                        "schema": {
                            "$ref": "#/definitions/handlers.ErrorResponse"
                        }
                    },
                    "403": {
                        "description": "Acesso negado - permissões insuficientes",
                        "schema": {
                            "$ref": "#/definitions/handlers.ErrorResponse"
                        }
                    },
                    "429": {
                        "description": "Muitas requisições - limite de taxa excedido",
                        "schema": {
                            "$ref": "#/definitions/handlers.ErrorResponse"
                        }
                    },
                    "500": {
                        "description": "Erro interno do servidor",
                        "schema": {
                            "$ref": "#/definitions/handlers.ErrorResponse"
                        }
                    }
                }
            },
            "put": {
                "security": [
                    {
                        "BearerAuth": []
                    }
                ],
                "description": "Atualiza o status de opt-in do usuário para notificações",
                "consumes": [
                    "application/json"
                ],
                "produces": [
                    "application/json"
                ],
                "tags": [
                    "citizen"
                ],
                "summary": "Atualizar status de opt-in",
                "parameters": [
                    {
                        "type": "string",
                        "description": "Número do CPF",
                        "name": "cpf",
                        "in": "path",
                        "required": true
                    },
                    {
                        "description": "Status de opt-in",
                        "name": "data",
                        "in": "body",
                        "required": true,
                        "schema": {
                            "$ref": "#/definitions/models.UserConfigOptInResponse"
                        }
                    }
                ],
                "responses": {
                    "200": {
                        "description": "Status do opt-in atualizado com sucesso",
                        "schema": {
                            "$ref": "#/definitions/models.UserConfigOptInResponse"
                        }
                    },
                    "400": {
                        "description": "Formato de CPF inválido ou dados de opt-in incorretos",
                        "schema": {
                            "$ref": "#/definitions/handlers.ErrorResponse"
                        }
                    },
                    "401": {
                        "description": "Token de autenticação não fornecido ou inválido",
                        "schema": {
                            "$ref": "#/definitions/handlers.ErrorResponse"
                        }
                    },
                    "403": {
                        "description": "Acesso negado - permissões insuficientes",
                        "schema": {
                            "$ref": "#/definitions/handlers.ErrorResponse"
                        }
                    },
                    "422": {
                        "description": "Dados não processáveis - valor de opt-in inválido",
                        "schema": {
                            "$ref": "#/definitions/handlers.ErrorResponse"
                        }
                    },
                    "429": {
                        "description": "Muitas requisições - limite de taxa excedido",
                        "schema": {
                            "$ref": "#/definitions/handlers.ErrorResponse"
                        }
                    },
                    "500": {
                        "description": "Erro interno do servidor",
                        "schema": {
                            "$ref": "#/definitions/handlers.ErrorResponse"
                        }
                    }
                }
            }
        },
        "/citizen/{cpf}/pets": {
            "get": {
                "security": [
                    {
                        "BearerAuth": []
                    }
                ],
                "description": "Recupera a lista paginada de pets associados ao CPF do cidadão.",
                "consumes": [
                    "application/json"
                ],
                "produces": [
                    "application/json"
                ],
                "tags": [
                    "citizen"
                ],
                "summary": "Obter pets associados ao CPF",
                "parameters": [
                    {
                        "maxLength": 11,
                        "minLength": 11,
                        "type": "string",
                        "description": "CPF do cidadão (11 dígitos)",
                        "name": "cpf",
                        "in": "path",
                        "required": true
                    },
                    {
                        "minimum": 1,
                        "type": "integer",
                        "description": "Número da página (padrão: 1)",
                        "name": "page",
                        "in": "query"
                    },
                    {
                        "maximum": 100,
                        "minimum": 1,
                        "type": "integer",
                        "description": "Itens por página (padrão: 10, máximo: 100)",
                        "name": "per_page",
                        "in": "query"
                    }
                ],
                "responses": {
                    "200": {
                        "description": "Lista paginada de pets obtida com sucesso",
                        "schema": {
                            "$ref": "#/definitions/models.PaginatedPets"
                        }
                    },
                    "400": {
                        "description": "Formato de CPF inválido ou parâmetros de paginação inválidos",
                        "schema": {
                            "$ref": "#/definitions/handlers.ErrorResponse"
                        }
                    },
                    "401": {
                        "description": "Token de autenticação não fornecido ou inválido",
                        "schema": {
                            "$ref": "#/definitions/handlers.ErrorResponse"
                        }
                    },
                    "403": {
                        "description": "Acesso negado - permissões insuficientes",
                        "schema": {
                            "$ref": "#/definitions/handlers.ErrorResponse"
                        }
                    },
                    "429": {
                        "description": "Muitas requisições - limite de taxa excedido",
                        "schema": {
                            "$ref": "#/definitions/handlers.ErrorResponse"
                        }
                    },
                    "500": {
                        "description": "Erro interno do servidor",
                        "schema": {
                            "$ref": "#/definitions/handlers.ErrorResponse"
                        }
                    }
                }
<<<<<<< HEAD
            },
            "post": {
                "security": [
                    {
                        "BearerAuth": []
                    }
                ],
                "description": "Registra um novo pet para o CPF do cidadão (auto-declarado).",
                "consumes": [
                    "application/json"
                ],
                "produces": [
                    "application/json"
                ],
                "tags": [
                    "citizen"
                ],
                "summary": "Registrar novo pet",
                "parameters": [
                    {
                        "maxLength": 11,
                        "minLength": 11,
                        "type": "string",
                        "description": "CPF do cidadão (11 dígitos)",
                        "name": "cpf",
                        "in": "path",
                        "required": true
                    },
                    {
                        "description": "Dados do pet para registro",
                        "name": "pet",
                        "in": "body",
                        "required": true,
                        "schema": {
                            "$ref": "#/definitions/models.PetRegistrationRequest"
                        }
                    }
                ],
                "responses": {
                    "201": {
                        "description": "Pet registrado com sucesso",
                        "schema": {
                            "$ref": "#/definitions/models.Pet"
                        }
                    },
                    "400": {
                        "description": "Formato de CPF inválido ou dados do pet inválidos",
                        "schema": {
                            "$ref": "#/definitions/handlers.ErrorResponse"
                        }
                    },
                    "401": {
                        "description": "Token de autenticação não fornecido ou inválido",
                        "schema": {
                            "$ref": "#/definitions/handlers.ErrorResponse"
                        }
                    },
                    "403": {
                        "description": "Acesso negado - permissões insuficientes",
                        "schema": {
                            "$ref": "#/definitions/handlers.ErrorResponse"
                        }
                    },
                    "429": {
                        "description": "Muitas requisições - limite de taxa excedido",
                        "schema": {
                            "$ref": "#/definitions/handlers.ErrorResponse"
                        }
                    },
                    "500": {
                        "description": "Erro interno do servidor",
                        "schema": {
                            "$ref": "#/definitions/handlers.ErrorResponse"
                        }
                    }
                }
=======
>>>>>>> 5e6355a6
            }
        },
        "/citizen/{cpf}/pets/stats": {
            "get": {
                "security": [
                    {
                        "BearerAuth": []
                    }
                ],
                "description": "Recupera as estatísticas de quantidade de pets por tipo associadas ao CPF do cidadão.",
                "consumes": [
                    "application/json"
                ],
                "produces": [
                    "application/json"
                ],
                "tags": [
                    "citizen"
                ],
                "summary": "Obter estatísticas de pets do CPF",
                "parameters": [
                    {
                        "maxLength": 11,
                        "minLength": 11,
                        "type": "string",
                        "description": "CPF do cidadão (11 dígitos)",
                        "name": "cpf",
                        "in": "path",
                        "required": true
                    }
                ],
                "responses": {
                    "200": {
                        "description": "Estatísticas obtidas com sucesso",
                        "schema": {
                            "$ref": "#/definitions/models.PetStatsResponse"
                        }
                    },
                    "400": {
                        "description": "Formato de CPF inválido",
                        "schema": {
                            "$ref": "#/definitions/handlers.ErrorResponse"
                        }
                    },
                    "401": {
                        "description": "Token de autenticação não fornecido ou inválido",
                        "schema": {
                            "$ref": "#/definitions/handlers.ErrorResponse"
                        }
                    },
                    "403": {
                        "description": "Acesso negado - permissões insuficientes",
                        "schema": {
                            "$ref": "#/definitions/handlers.ErrorResponse"
                        }
                    },
                    "429": {
                        "description": "Muitas requisições - limite de taxa excedido",
                        "schema": {
                            "$ref": "#/definitions/handlers.ErrorResponse"
                        }
                    },
                    "500": {
                        "description": "Erro interno do servidor",
                        "schema": {
                            "$ref": "#/definitions/handlers.ErrorResponse"
                        }
                    }
                }
            }
        },
        "/citizen/{cpf}/pets/{pet_id}": {
            "get": {
                "security": [
                    {
                        "BearerAuth": []
                    }
                ],
                "description": "Recupera um pet específico associado ao CPF do cidadão pelo ID do pet.",
                "consumes": [
                    "application/json"
                ],
                "produces": [
                    "application/json"
                ],
                "tags": [
                    "citizen"
                ],
                "summary": "Obter pet específico por ID",
                "parameters": [
                    {
                        "maxLength": 11,
                        "minLength": 11,
                        "type": "string",
                        "description": "CPF do cidadão (11 dígitos)",
                        "name": "cpf",
                        "in": "path",
                        "required": true
                    },
                    {
                        "type": "integer",
                        "description": "ID do pet",
                        "name": "pet_id",
                        "in": "path",
                        "required": true
                    }
                ],
                "responses": {
                    "200": {
                        "description": "Pet obtido com sucesso",
                        "schema": {
                            "$ref": "#/definitions/models.Pet"
                        }
                    },
                    "400": {
                        "description": "Formato de CPF inválido ou ID do pet inválido",
                        "schema": {
                            "$ref": "#/definitions/handlers.ErrorResponse"
                        }
                    },
                    "401": {
                        "description": "Token de autenticação não fornecido ou inválido",
                        "schema": {
                            "$ref": "#/definitions/handlers.ErrorResponse"
                        }
                    },
                    "403": {
                        "description": "Acesso negado - permissões insuficientes",
                        "schema": {
                            "$ref": "#/definitions/handlers.ErrorResponse"
                        }
                    },
                    "404": {
                        "description": "Pet não encontrado",
                        "schema": {
                            "$ref": "#/definitions/handlers.ErrorResponse"
                        }
                    },
                    "429": {
                        "description": "Muitas requisições - limite de taxa excedido",
                        "schema": {
                            "$ref": "#/definitions/handlers.ErrorResponse"
                        }
                    },
                    "500": {
                        "description": "Erro interno do servidor",
                        "schema": {
                            "$ref": "#/definitions/handlers.ErrorResponse"
                        }
                    }
                }
            }
        },
        "/citizen/{cpf}/phone": {
            "put": {
                "security": [
                    {
                        "BearerAuth": []
                    }
                ],
                "description": "Atualiza ou cria o telefone autodeclarado de um cidadão por CPF. Apenas o campo de telefone é atualizado (armazenado como pendente até verificado).",
                "consumes": [
                    "application/json"
                ],
                "produces": [
                    "application/json"
                ],
                "tags": [
                    "citizen"
                ],
                "summary": "Atualizar telefone autodeclarado",
                "parameters": [
                    {
                        "type": "string",
                        "description": "Número do CPF",
                        "name": "cpf",
                        "in": "path",
                        "required": true
                    },
                    {
                        "description": "Telefone autodeclarado",
                        "name": "data",
                        "in": "body",
                        "required": true,
                        "schema": {
                            "$ref": "#/definitions/models.SelfDeclaredPhoneInput"
                        }
                    }
                ],
                "responses": {
                    "200": {
                        "description": "Telefone autodeclarado submetido para validação com sucesso",
                        "schema": {
                            "$ref": "#/definitions/handlers.SuccessResponse"
                        }
                    },
                    "400": {
                        "description": "Formato de CPF inválido ou dados de telefone incorretos",
                        "schema": {
                            "$ref": "#/definitions/handlers.ErrorResponse"
                        }
                    },
                    "401": {
                        "description": "Token de autenticação não fornecido ou inválido",
                        "schema": {
                            "$ref": "#/definitions/handlers.ErrorResponse"
                        }
                    },
                    "403": {
                        "description": "Acesso negado - permissões insuficientes",
                        "schema": {
                            "$ref": "#/definitions/handlers.ErrorResponse"
                        }
                    },
                    "404": {
                        "description": "Cidadão não encontrado",
                        "schema": {
                            "$ref": "#/definitions/handlers.ErrorResponse"
                        }
                    },
                    "409": {
                        "description": "Conflito - telefone não alterado (telefone corresponde aos dados atuais verificados)",
                        "schema": {
                            "$ref": "#/definitions/handlers.ErrorResponse"
                        }
                    },
                    "422": {
                        "description": "Dados não processáveis - formato de telefone inválido",
                        "schema": {
                            "$ref": "#/definitions/handlers.ErrorResponse"
                        }
                    },
                    "429": {
                        "description": "Muitas requisições - limite de taxa excedido",
                        "schema": {
                            "$ref": "#/definitions/handlers.ErrorResponse"
                        }
                    },
                    "500": {
                        "description": "Erro interno do servidor",
                        "schema": {
                            "$ref": "#/definitions/handlers.ErrorResponse"
                        }
                    }
                }
            }
        },
        "/citizen/{cpf}/phone/validate": {
            "post": {
                "security": [
                    {
                        "BearerAuth": []
                    }
                ],
                "description": "Valida o código de verificação enviado para o número de telefone",
                "consumes": [
                    "application/json"
                ],
                "produces": [
                    "application/json"
                ],
                "tags": [
                    "citizen"
                ],
                "summary": "Validar verificação de telefone",
                "parameters": [
                    {
                        "type": "string",
                        "description": "Número do CPF",
                        "name": "cpf",
                        "in": "path",
                        "required": true
                    },
                    {
                        "description": "Código de verificação e telefone",
                        "name": "data",
                        "in": "body",
                        "required": true,
                        "schema": {
                            "$ref": "#/definitions/models.PhoneVerificationValidateRequest"
                        }
                    }
                ],
                "responses": {
                    "200": {
                        "description": "Código de verificação validado com sucesso",
                        "schema": {
                            "$ref": "#/definitions/handlers.SuccessResponse"
                        }
                    },
                    "400": {
                        "description": "Formato de CPF inválido ou dados de verificação incorretos",
                        "schema": {
                            "$ref": "#/definitions/handlers.ErrorResponse"
                        }
                    },
                    "401": {
                        "description": "Token de autenticação não fornecido ou inválido",
                        "schema": {
                            "$ref": "#/definitions/handlers.ErrorResponse"
                        }
                    },
                    "403": {
                        "description": "Acesso negado - permissões insuficientes",
                        "schema": {
                            "$ref": "#/definitions/handlers.ErrorResponse"
                        }
                    },
                    "404": {
                        "description": "Código de verificação não encontrado ou expirado",
                        "schema": {
                            "$ref": "#/definitions/handlers.ErrorResponse"
                        }
                    },
                    "422": {
                        "description": "Dados não processáveis - código inválido",
                        "schema": {
                            "$ref": "#/definitions/handlers.ErrorResponse"
                        }
                    },
                    "429": {
                        "description": "Muitas requisições - limite de taxa excedido",
                        "schema": {
                            "$ref": "#/definitions/handlers.ErrorResponse"
                        }
                    },
                    "500": {
                        "description": "Erro interno do servidor",
                        "schema": {
                            "$ref": "#/definitions/handlers.ErrorResponse"
                        }
                    }
                }
            }
        },
        "/citizen/{cpf}/wallet": {
            "get": {
                "security": [
                    {
                        "BearerAuth": []
                    }
                ],
                "description": "Recupera os dados da carteira do cidadão por CPF, incluindo informações de saúde e outros dados da carteira.",
                "consumes": [
                    "application/json"
                ],
                "produces": [
                    "application/json"
                ],
                "tags": [
                    "citizen"
                ],
                "summary": "Obter dados da carteira do cidadão",
                "parameters": [
                    {
                        "maxLength": 11,
                        "minLength": 11,
                        "type": "string",
                        "description": "CPF do cidadão (11 dígitos)",
                        "name": "cpf",
                        "in": "path",
                        "required": true
                    }
                ],
                "responses": {
                    "200": {
                        "description": "Dados da carteira do cidadão obtidos com sucesso",
                        "schema": {
                            "$ref": "#/definitions/models.CitizenWallet"
                        }
                    },
                    "400": {
                        "description": "Formato de CPF inválido",
                        "schema": {
                            "$ref": "#/definitions/handlers.ErrorResponse"
                        }
                    },
                    "401": {
                        "description": "Token de autenticação não fornecido ou inválido",
                        "schema": {
                            "$ref": "#/definitions/handlers.ErrorResponse"
                        }
                    },
                    "403": {
                        "description": "Acesso negado - permissões insuficientes",
                        "schema": {
                            "$ref": "#/definitions/handlers.ErrorResponse"
                        }
                    },
                    "404": {
                        "description": "Cidadão não encontrado",
                        "schema": {
                            "$ref": "#/definitions/handlers.ErrorResponse"
                        }
                    },
                    "429": {
                        "description": "Muitas requisições - limite de taxa excedido",
                        "schema": {
                            "$ref": "#/definitions/handlers.ErrorResponse"
                        }
                    },
                    "500": {
                        "description": "Erro interno do servidor",
                        "schema": {
                            "$ref": "#/definitions/handlers.ErrorResponse"
                        }
                    }
                }
            }
        },
        "/config/channels": {
            "get": {
                "description": "Obtém a lista de canais disponíveis para comunicação",
                "produces": [
                    "application/json"
                ],
                "tags": [
                    "config"
                ],
                "summary": "Obter canais disponíveis",
                "responses": {
                    "200": {
                        "description": "OK",
                        "schema": {
                            "type": "array",
                            "items": {
                                "type": "string"
                            }
                        }
                    }
                }
            }
        },
        "/config/opt-out-reasons": {
            "get": {
                "description": "Obtém a lista de motivos válidos para opt-out",
                "produces": [
                    "application/json"
                ],
                "tags": [
                    "config"
                ],
                "summary": "Obter motivos de opt-out",
                "responses": {
                    "200": {
                        "description": "OK",
                        "schema": {
                            "type": "array",
                            "items": {
                                "type": "string"
                            }
                        }
                    }
                }
            }
        },
        "/health": {
            "get": {
                "description": "Verifica a saúde da API e suas dependências (MongoDB e Redis). Retorna status detalhado para cada serviço.",
                "produces": [
                    "application/json"
                ],
                "tags": [
                    "health"
                ],
                "summary": "Verificação de saúde",
                "responses": {
                    "200": {
                        "description": "Todos os serviços estão saudáveis",
                        "schema": {
                            "$ref": "#/definitions/handlers.HealthResponse"
                        }
                    },
                    "500": {
                        "description": "Um ou mais serviços não estão saudáveis",
                        "schema": {
                            "$ref": "#/definitions/handlers.ErrorResponse"
                        }
                    }
                }
            }
        },
        "/memory/{phone_number}": {
            "get": {
                "security": [
                    {
                        "BearerAuth": []
                    }
                ],
                "description": "Recupera a lista de memórias associadas ao telefone do cidadão.",
                "consumes": [
                    "application/json"
                ],
                "produces": [
                    "application/json"
                ],
                "tags": [
                    "memory"
                ],
                "summary": "Obter memórias associadas ao número de telefone.",
                "parameters": [
                    {
                        "type": "string",
                        "description": "Número do telefone",
                        "name": "phone_number",
                        "in": "path",
                        "required": true
                    }
                ],
                "responses": {
                    "200": {
                        "description": "Lista de memórias obtida com sucesso",
                        "schema": {
                            "type": "array",
                            "items": {
                                "$ref": "#/definitions/handlers.MemoryModel"
                            }
                        }
                    },
                    "400": {
                        "description": "Número de telefone inválido",
                        "schema": {
                            "$ref": "#/definitions/handlers.ErrorResponse"
                        }
                    },
                    "401": {
                        "description": "Token de autenticação não fornecido ou inválido",
                        "schema": {
                            "$ref": "#/definitions/handlers.ErrorResponse"
                        }
                    },
                    "403": {
                        "description": "Acesso negado - permissões insuficientes",
                        "schema": {
                            "$ref": "#/definitions/handlers.ErrorResponse"
                        }
                    },
                    "429": {
                        "description": "Muitas requisições - limite de taxa excedido",
                        "schema": {
                            "$ref": "#/definitions/handlers.ErrorResponse"
                        }
                    },
                    "500": {
                        "description": "Erro interno do servidor",
                        "schema": {
                            "$ref": "#/definitions/handlers.ErrorResponse"
                        }
                    }
                }
            },
            "post": {
                "security": [
                    {
                        "BearerAuth": []
                    }
                ],
                "description": "Cria uma única memória associada ao telefone do cidadão.",
                "consumes": [
                    "application/json"
                ],
                "produces": [
                    "application/json"
                ],
                "tags": [
                    "memory"
                ],
                "summary": "Cria memória associada ao número de telefone.",
                "parameters": [
                    {
                        "type": "string",
                        "description": "Número do telefone",
                        "name": "phone_number",
                        "in": "path",
                        "required": true
                    },
                    {
                        "description": "Dados da memória a ser criada",
                        "name": "memory",
                        "in": "body",
                        "required": true,
                        "schema": {
                            "$ref": "#/definitions/handlers.MemoryModel"
                        }
                    }
                ],
                "responses": {
                    "201": {
                        "description": "Memória criada com sucesso",
                        "schema": {
                            "$ref": "#/definitions/handlers.MemoryModel"
                        }
                    },
                    "400": {
                        "description": "Número de telefone ou dados da memória inválidos",
                        "schema": {
                            "$ref": "#/definitions/handlers.ErrorResponse"
                        }
                    },
                    "401": {
                        "description": "Token de autenticação não fornecido ou inválido",
                        "schema": {
                            "$ref": "#/definitions/handlers.ErrorResponse"
                        }
                    },
                    "403": {
                        "description": "Acesso negado - permissões insuficientes",
                        "schema": {
                            "$ref": "#/definitions/handlers.ErrorResponse"
                        }
                    },
                    "409": {
                        "description": "Memória com esse nome já existe para este número de telefone",
                        "schema": {
                            "$ref": "#/definitions/handlers.ErrorResponse"
                        }
                    },
                    "429": {
                        "description": "Muitas requisições - limite de taxa excedido",
                        "schema": {
                            "$ref": "#/definitions/handlers.ErrorResponse"
                        }
                    },
                    "500": {
                        "description": "Erro interno do servidor",
                        "schema": {
                            "$ref": "#/definitions/handlers.ErrorResponse"
                        }
                    }
                }
            }
        },
        "/memory/{phone_number}/{memory_name}": {
            "get": {
                "security": [
                    {
                        "BearerAuth": []
                    }
                ],
                "description": "Recupera uma única memória associada ao telefone do cidadão.",
                "consumes": [
                    "application/json"
                ],
                "produces": [
                    "application/json"
                ],
                "tags": [
                    "memory"
                ],
                "summary": "Obter memória associada ao número de telefone pelo nome.",
                "parameters": [
                    {
                        "type": "string",
                        "description": "Número do telefone",
                        "name": "phone_number",
                        "in": "path",
                        "required": true
                    },
                    {
                        "type": "string",
                        "description": "Nome da memória",
                        "name": "memory_name",
                        "in": "path",
                        "required": true
                    }
                ],
                "responses": {
                    "200": {
                        "description": "Memória obtida com sucesso",
                        "schema": {
                            "$ref": "#/definitions/handlers.MemoryModel"
                        }
                    },
                    "400": {
                        "description": "Número de telefone ou nome da memória inválidos",
                        "schema": {
                            "$ref": "#/definitions/handlers.ErrorResponse"
                        }
                    },
                    "401": {
                        "description": "Token de autenticação não fornecido ou inválido",
                        "schema": {
                            "$ref": "#/definitions/handlers.ErrorResponse"
                        }
                    },
                    "403": {
                        "description": "Acesso negado - permissões insuficientes",
                        "schema": {
                            "$ref": "#/definitions/handlers.ErrorResponse"
                        }
                    },
                    "404": {
                        "description": "Memória não encontrada",
                        "schema": {
                            "$ref": "#/definitions/handlers.ErrorResponse"
                        }
                    },
                    "429": {
                        "description": "Muitas requisições - limite de taxa excedido",
                        "schema": {
                            "$ref": "#/definitions/handlers.ErrorResponse"
                        }
                    },
                    "500": {
                        "description": "Erro interno do servidor",
                        "schema": {
                            "$ref": "#/definitions/handlers.ErrorResponse"
                        }
                    }
                }
            },
            "put": {
                "security": [
                    {
                        "BearerAuth": []
                    }
                ],
                "description": "Atualiza uma única memória associada ao telefone do cidadão.",
                "consumes": [
                    "application/json"
                ],
                "produces": [
                    "application/json"
                ],
                "tags": [
                    "memory"
                ],
                "summary": "Atualiza memória associada ao número de telefone.",
                "parameters": [
                    {
                        "type": "string",
                        "description": "Número do telefone",
                        "name": "phone_number",
                        "in": "path",
                        "required": true
                    },
                    {
                        "type": "string",
                        "description": "Nome da memória a ser atualizada",
                        "name": "memory_name",
                        "in": "path",
                        "required": true
                    },
                    {
                        "description": "Dados da memória a ser atualizada",
                        "name": "memory",
                        "in": "body",
                        "required": true,
                        "schema": {
                            "$ref": "#/definitions/handlers.MemoryModel"
                        }
                    }
                ],
                "responses": {
                    "200": {
                        "description": "Memória atualizada com sucesso",
                        "schema": {
                            "$ref": "#/definitions/handlers.SuccessResponse"
                        }
                    },
                    "400": {
                        "description": "Número de telefone ou nome da memória inválidos",
                        "schema": {
                            "$ref": "#/definitions/handlers.ErrorResponse"
                        }
                    },
                    "401": {
                        "description": "Token de autenticação não fornecido ou inválido",
                        "schema": {
                            "$ref": "#/definitions/handlers.ErrorResponse"
                        }
                    },
                    "403": {
                        "description": "Acesso negado - permissões insuficientes",
                        "schema": {
                            "$ref": "#/definitions/handlers.ErrorResponse"
                        }
                    },
                    "404": {
                        "description": "Memória não encontrada",
                        "schema": {
                            "$ref": "#/definitions/handlers.ErrorResponse"
                        }
                    },
                    "429": {
                        "description": "Muitas requisições - limite de taxa excedido",
                        "schema": {
                            "$ref": "#/definitions/handlers.ErrorResponse"
                        }
                    },
                    "500": {
                        "description": "Erro interno do servidor",
                        "schema": {
                            "$ref": "#/definitions/handlers.ErrorResponse"
                        }
                    }
                }
            },
            "delete": {
                "security": [
                    {
                        "BearerAuth": []
                    }
                ],
                "description": "Deleta uma única memória associada ao telefone do cidadão.",
                "consumes": [
                    "application/json"
                ],
                "produces": [
                    "application/json"
                ],
                "tags": [
                    "memory"
                ],
                "summary": "Deleta memória associada ao número de telefone.",
                "parameters": [
                    {
                        "type": "string",
                        "description": "Número do telefone",
                        "name": "phone_number",
                        "in": "path",
                        "required": true
                    },
                    {
                        "type": "string",
                        "description": "Nome da memória a ser deletada",
                        "name": "memory_name",
                        "in": "path",
                        "required": true
                    }
                ],
                "responses": {
                    "204": {
                        "description": "Memória deletada com sucesso"
                    },
                    "400": {
                        "description": "Número de telefone ou nome da memória inválidos",
                        "schema": {
                            "$ref": "#/definitions/handlers.ErrorResponse"
                        }
                    },
                    "401": {
                        "description": "Token de autenticação não fornecido ou inválido",
                        "schema": {
                            "$ref": "#/definitions/handlers.ErrorResponse"
                        }
                    },
                    "403": {
                        "description": "Acesso negado - permissões insuficientes",
                        "schema": {
                            "$ref": "#/definitions/handlers.ErrorResponse"
                        }
                    },
                    "404": {
                        "description": "Memória não encontrada",
                        "schema": {
                            "$ref": "#/definitions/handlers.ErrorResponse"
                        }
                    },
                    "429": {
                        "description": "Muitas requisições - limite de taxa excedido",
                        "schema": {
                            "$ref": "#/definitions/handlers.ErrorResponse"
                        }
                    },
                    "500": {
                        "description": "Erro interno do servidor",
                        "schema": {
                            "$ref": "#/definitions/handlers.ErrorResponse"
                        }
                    }
                }
            }
        },
        "/metrics": {
            "get": {
                "description": "Expõe métricas Prometheus para monitoramento do sistema",
                "produces": [
                    "text/plain"
                ],
                "tags": [
                    "metrics"
                ],
                "summary": "Métricas Prometheus",
                "responses": {
                    "200": {
                        "description": "Métricas Prometheus obtidas com sucesso",
                        "schema": {
                            "type": "string"
                        }
                    },
                    "500": {
                        "description": "Erro interno do servidor",
                        "schema": {
                            "$ref": "#/definitions/handlers.ErrorResponse"
                        }
                    }
                }
            }
        },
        "/phone/{phone_number}/beta-status": {
            "get": {
                "description": "Verifica se um número de telefone está na whitelist beta (com cache)",
                "produces": [
                    "application/json"
                ],
                "tags": [
                    "Beta Whitelist"
                ],
                "summary": "Verificar status beta",
                "parameters": [
                    {
                        "type": "string",
                        "description": "Número de telefone",
                        "name": "phone_number",
                        "in": "path",
                        "required": true
                    }
                ],
                "responses": {
                    "200": {
                        "description": "Status beta verificado com sucesso",
                        "schema": {
                            "$ref": "#/definitions/models.BetaStatusResponse"
                        }
                    },
                    "400": {
                        "description": "Número de telefone é obrigatório ou inválido",
                        "schema": {
                            "$ref": "#/definitions/handlers.ErrorResponse"
                        }
                    },
                    "429": {
                        "description": "Muitas requisições - limite de taxa excedido",
                        "schema": {
                            "$ref": "#/definitions/handlers.ErrorResponse"
                        }
                    },
                    "500": {
                        "description": "Erro interno do servidor",
                        "schema": {
                            "$ref": "#/definitions/handlers.ErrorResponse"
                        }
                    }
                }
            }
        },
        "/phone/{phone_number}/bind": {
            "post": {
                "security": [
                    {
                        "BearerAuth": []
                    }
                ],
                "description": "Vincula um número de telefone a um CPF sem definir opt-in",
                "consumes": [
                    "application/json"
                ],
                "produces": [
                    "application/json"
                ],
                "tags": [
                    "phone"
                ],
                "summary": "Vincular telefone a CPF",
                "parameters": [
                    {
                        "type": "string",
                        "description": "Número do telefone",
                        "name": "phone_number",
                        "in": "path",
                        "required": true
                    },
                    {
                        "description": "Dados da vinculação",
                        "name": "data",
                        "in": "body",
                        "required": true,
                        "schema": {
                            "$ref": "#/definitions/models.BindRequest"
                        }
                    }
                ],
                "responses": {
                    "200": {
                        "description": "Telefone vinculado ao CPF com sucesso",
                        "schema": {
                            "$ref": "#/definitions/models.BindResponse"
                        }
                    },
                    "400": {
                        "description": "Formato de telefone inválido ou dados de vinculação incorretos",
                        "schema": {
                            "$ref": "#/definitions/handlers.ErrorResponse"
                        }
                    },
                    "401": {
                        "description": "Token de autenticação não fornecido ou inválido",
                        "schema": {
                            "$ref": "#/definitions/handlers.ErrorResponse"
                        }
                    },
                    "403": {
                        "description": "Acesso negado - permissões insuficientes",
                        "schema": {
                            "$ref": "#/definitions/handlers.ErrorResponse"
                        }
                    },
                    "409": {
                        "description": "Conflito - telefone já está vinculado a outro CPF",
                        "schema": {
                            "$ref": "#/definitions/handlers.ErrorResponse"
                        }
                    },
                    "422": {
                        "description": "Dados não processáveis - CPF ou telefone inválido",
                        "schema": {
                            "$ref": "#/definitions/handlers.ErrorResponse"
                        }
                    },
                    "429": {
                        "description": "Muitas requisições - limite de taxa excedido",
                        "schema": {
                            "$ref": "#/definitions/handlers.ErrorResponse"
                        }
                    },
                    "500": {
                        "description": "Erro interno do servidor",
                        "schema": {
                            "$ref": "#/definitions/handlers.ErrorResponse"
                        }
                    }
                }
            }
        },
        "/phone/{phone_number}/citizen": {
            "get": {
                "security": [
                    {
                        "BearerAuth": []
                    }
                ],
                "description": "Obtém informações do cidadão associado a um número de telefone",
                "produces": [
                    "application/json"
                ],
                "tags": [
                    "phone"
                ],
                "summary": "Obter cidadão por telefone",
                "parameters": [
                    {
                        "type": "string",
                        "description": "Número do telefone",
                        "name": "phone_number",
                        "in": "path",
                        "required": true
                    }
                ],
                "responses": {
                    "200": {
                        "description": "Informações do cidadão obtidas com sucesso",
                        "schema": {
                            "$ref": "#/definitions/models.PhoneCitizenResponse"
                        }
                    },
                    "400": {
                        "description": "Formato de telefone inválido",
                        "schema": {
                            "$ref": "#/definitions/handlers.ErrorResponse"
                        }
                    },
                    "401": {
                        "description": "Token de autenticação não fornecido ou inválido",
                        "schema": {
                            "$ref": "#/definitions/handlers.ErrorResponse"
                        }
                    },
                    "403": {
                        "description": "Acesso negado - permissões insuficientes",
                        "schema": {
                            "$ref": "#/definitions/handlers.ErrorResponse"
                        }
                    },
                    "404": {
                        "description": "Nenhum cidadão encontrado para este telefone",
                        "schema": {
                            "$ref": "#/definitions/handlers.ErrorResponse"
                        }
                    },
                    "429": {
                        "description": "Muitas requisições - limite de taxa excedido",
                        "schema": {
                            "$ref": "#/definitions/handlers.ErrorResponse"
                        }
                    },
                    "500": {
                        "description": "Erro interno do servidor",
                        "schema": {
                            "$ref": "#/definitions/handlers.ErrorResponse"
                        }
                    }
                }
            }
        },
        "/phone/{phone_number}/opt-in": {
            "post": {
                "security": [
                    {
                        "BearerAuth": []
                    }
                ],
                "description": "Realiza opt-in para receber notificações do chatbot",
                "consumes": [
                    "application/json"
                ],
                "produces": [
                    "application/json"
                ],
                "tags": [
                    "phone"
                ],
                "summary": "Realizar opt-in",
                "parameters": [
                    {
                        "type": "string",
                        "description": "Número do telefone",
                        "name": "phone_number",
                        "in": "path",
                        "required": true
                    },
                    {
                        "description": "Dados do opt-in",
                        "name": "data",
                        "in": "body",
                        "required": true,
                        "schema": {
                            "$ref": "#/definitions/models.OptInRequest"
                        }
                    }
                ],
                "responses": {
                    "200": {
                        "description": "Opt-in realizado com sucesso",
                        "schema": {
                            "$ref": "#/definitions/models.OptInResponse"
                        }
                    },
                    "400": {
                        "description": "Formato de telefone inválido ou dados de opt-in incorretos",
                        "schema": {
                            "$ref": "#/definitions/handlers.ErrorResponse"
                        }
                    },
                    "401": {
                        "description": "Token de autenticação não fornecido ou inválido",
                        "schema": {
                            "$ref": "#/definitions/handlers.ErrorResponse"
                        }
                    },
                    "403": {
                        "description": "Acesso negado - permissões insuficientes",
                        "schema": {
                            "$ref": "#/definitions/handlers.ErrorResponse"
                        }
                    },
                    "409": {
                        "description": "Conflito - telefone já possui opt-in ativo",
                        "schema": {
                            "$ref": "#/definitions/handlers.ErrorResponse"
                        }
                    },
                    "422": {
                        "description": "Dados não processáveis - telefone em quarentena ou bloqueado",
                        "schema": {
                            "$ref": "#/definitions/handlers.ErrorResponse"
                        }
                    },
                    "429": {
                        "description": "Muitas requisições - limite de taxa excedido",
                        "schema": {
                            "$ref": "#/definitions/handlers.ErrorResponse"
                        }
                    },
                    "500": {
                        "description": "Erro interno do servidor",
                        "schema": {
                            "$ref": "#/definitions/handlers.ErrorResponse"
                        }
                    }
                }
            }
        },
        "/phone/{phone_number}/opt-out": {
            "post": {
                "security": [
                    {
                        "BearerAuth": []
                    }
                ],
                "description": "Realiza opt-out para parar de receber notificações do chatbot",
                "consumes": [
                    "application/json"
                ],
                "produces": [
                    "application/json"
                ],
                "tags": [
                    "phone"
                ],
                "summary": "Realizar opt-out",
                "parameters": [
                    {
                        "type": "string",
                        "description": "Número do telefone",
                        "name": "phone_number",
                        "in": "path",
                        "required": true
                    },
                    {
                        "description": "Dados do opt-out",
                        "name": "data",
                        "in": "body",
                        "required": true,
                        "schema": {
                            "$ref": "#/definitions/models.OptOutRequest"
                        }
                    }
                ],
                "responses": {
                    "200": {
                        "description": "Opt-out realizado com sucesso",
                        "schema": {
                            "$ref": "#/definitions/models.OptOutResponse"
                        }
                    },
                    "400": {
                        "description": "Formato de telefone inválido ou dados de opt-out incorretos",
                        "schema": {
                            "$ref": "#/definitions/handlers.ErrorResponse"
                        }
                    },
                    "401": {
                        "description": "Token de autenticação não fornecido ou inválido",
                        "schema": {
                            "$ref": "#/definitions/handlers.ErrorResponse"
                        }
                    },
                    "403": {
                        "description": "Acesso negado - permissões insuficientes",
                        "schema": {
                            "$ref": "#/definitions/handlers.ErrorResponse"
                        }
                    },
                    "404": {
                        "description": "Telefone não encontrado ou sem opt-in ativo",
                        "schema": {
                            "$ref": "#/definitions/handlers.ErrorResponse"
                        }
                    },
                    "422": {
                        "description": "Dados não processáveis - opt-out já realizado",
                        "schema": {
                            "$ref": "#/definitions/handlers.ErrorResponse"
                        }
                    },
                    "429": {
                        "description": "Muitas requisições - limite de taxa excedido",
                        "schema": {
                            "$ref": "#/definitions/handlers.ErrorResponse"
                        }
                    },
                    "500": {
                        "description": "Erro interno do servidor",
                        "schema": {
                            "$ref": "#/definitions/handlers.ErrorResponse"
                        }
                    }
                }
            }
        },
        "/phone/{phone_number}/quarantine": {
            "post": {
                "security": [
                    {
                        "BearerAuth": []
                    }
                ],
                "description": "Coloca um número de telefone em quarentena (apenas administradores)",
                "consumes": [
                    "application/json"
                ],
                "produces": [
                    "application/json"
                ],
                "tags": [
                    "phone"
                ],
                "summary": "Colocar telefone em quarentena",
                "parameters": [
                    {
                        "type": "string",
                        "description": "Número do telefone",
                        "name": "phone_number",
                        "in": "path",
                        "required": true
                    }
                ],
                "responses": {
                    "200": {
                        "description": "Telefone colocado em quarentena com sucesso",
                        "schema": {
                            "$ref": "#/definitions/models.QuarantineResponse"
                        }
                    },
                    "400": {
                        "description": "Formato de telefone inválido ou parâmetros incorretos",
                        "schema": {
                            "$ref": "#/definitions/handlers.ErrorResponse"
                        }
                    },
                    "401": {
                        "description": "Token de autenticação não fornecido ou inválido",
                        "schema": {
                            "$ref": "#/definitions/handlers.ErrorResponse"
                        }
                    },
                    "403": {
                        "description": "Acesso negado - somente administradores podem colocar telefones em quarentena",
                        "schema": {
                            "$ref": "#/definitions/handlers.ErrorResponse"
                        }
                    },
                    "422": {
                        "description": "Dados não processáveis - telefone já em quarentena ou inválido",
                        "schema": {
                            "$ref": "#/definitions/handlers.ErrorResponse"
                        }
                    },
                    "429": {
                        "description": "Muitas requisições - limite de taxa excedido",
                        "schema": {
                            "$ref": "#/definitions/handlers.ErrorResponse"
                        }
                    },
                    "500": {
                        "description": "Erro interno do servidor",
                        "schema": {
                            "$ref": "#/definitions/handlers.ErrorResponse"
                        }
                    }
                }
            },
            "delete": {
                "security": [
                    {
                        "BearerAuth": []
                    }
                ],
                "description": "Libera um número de telefone da quarentena (apenas administradores)",
                "produces": [
                    "application/json"
                ],
                "tags": [
                    "phone"
                ],
                "summary": "Liberar telefone da quarentena",
                "parameters": [
                    {
                        "type": "string",
                        "description": "Número do telefone",
                        "name": "phone_number",
                        "in": "path",
                        "required": true
                    }
                ],
                "responses": {
                    "200": {
                        "description": "Telefone liberado da quarentena com sucesso",
                        "schema": {
                            "$ref": "#/definitions/models.QuarantineResponse"
                        }
                    },
                    "400": {
                        "description": "Formato de telefone inválido",
                        "schema": {
                            "$ref": "#/definitions/handlers.ErrorResponse"
                        }
                    },
                    "401": {
                        "description": "Token de autenticação não fornecido ou inválido",
                        "schema": {
                            "$ref": "#/definitions/handlers.ErrorResponse"
                        }
                    },
                    "403": {
                        "description": "Acesso negado - somente administradores podem liberar telefones da quarentena",
                        "schema": {
                            "$ref": "#/definitions/handlers.ErrorResponse"
                        }
                    },
                    "404": {
                        "description": "Telefone não encontrado em quarentena",
                        "schema": {
                            "$ref": "#/definitions/handlers.ErrorResponse"
                        }
                    },
                    "422": {
                        "description": "Dados não processáveis - telefone não está em quarentena",
                        "schema": {
                            "$ref": "#/definitions/handlers.ErrorResponse"
                        }
                    },
                    "429": {
                        "description": "Muitas requisições - limite de taxa excedido",
                        "schema": {
                            "$ref": "#/definitions/handlers.ErrorResponse"
                        }
                    },
                    "500": {
                        "description": "Erro interno do servidor",
                        "schema": {
                            "$ref": "#/definitions/handlers.ErrorResponse"
                        }
                    }
                }
            }
        },
        "/phone/{phone_number}/reject-registration": {
            "post": {
                "security": [
                    {
                        "BearerAuth": []
                    }
                ],
                "description": "Rejeita um registro e bloqueia o mapeamento telefone-CPF",
                "consumes": [
                    "application/json"
                ],
                "produces": [
                    "application/json"
                ],
                "tags": [
                    "phone"
                ],
                "summary": "Rejeitar registro",
                "parameters": [
                    {
                        "type": "string",
                        "description": "Número do telefone",
                        "name": "phone_number",
                        "in": "path",
                        "required": true
                    },
                    {
                        "description": "Dados da rejeição",
                        "name": "data",
                        "in": "body",
                        "required": true,
                        "schema": {
                            "$ref": "#/definitions/models.RejectRegistrationRequest"
                        }
                    }
                ],
                "responses": {
                    "200": {
                        "description": "Registro rejeitado com sucesso",
                        "schema": {
                            "$ref": "#/definitions/models.RejectRegistrationResponse"
                        }
                    },
                    "400": {
                        "description": "Formato de telefone inválido ou dados de rejeição incorretos",
                        "schema": {
                            "$ref": "#/definitions/handlers.ErrorResponse"
                        }
                    },
                    "401": {
                        "description": "Token de autenticação não fornecido ou inválido",
                        "schema": {
                            "$ref": "#/definitions/handlers.ErrorResponse"
                        }
                    },
                    "403": {
                        "description": "Acesso negado - permissões insuficientes",
                        "schema": {
                            "$ref": "#/definitions/handlers.ErrorResponse"
                        }
                    },
                    "422": {
                        "description": "Dados não processáveis - registro não pode ser rejeitado",
                        "schema": {
                            "$ref": "#/definitions/handlers.ErrorResponse"
                        }
                    },
                    "429": {
                        "description": "Muitas requisições - limite de taxa excedido",
                        "schema": {
                            "$ref": "#/definitions/handlers.ErrorResponse"
                        }
                    },
                    "500": {
                        "description": "Erro interno do servidor",
                        "schema": {
                            "$ref": "#/definitions/handlers.ErrorResponse"
                        }
                    }
                }
            }
        },
        "/phone/{phone_number}/status": {
            "get": {
                "description": "Obtém o status de um número de telefone (quarentena, CPF vinculado, opt-in/opt-out, etc.)",
                "produces": [
                    "application/json"
                ],
                "tags": [
                    "phone"
                ],
                "summary": "Obter status do telefone",
                "parameters": [
                    {
                        "type": "string",
                        "description": "Número do telefone",
                        "name": "phone_number",
                        "in": "path",
                        "required": true
                    }
                ],
                "responses": {
                    "200": {
                        "description": "Status do telefone obtido com sucesso",
                        "schema": {
                            "$ref": "#/definitions/models.PhoneStatusResponse"
                        }
                    },
                    "400": {
                        "description": "Formato de telefone inválido",
                        "schema": {
                            "$ref": "#/definitions/handlers.ErrorResponse"
                        }
                    },
                    "404": {
                        "description": "Telefone não encontrado no sistema",
                        "schema": {
                            "$ref": "#/definitions/handlers.ErrorResponse"
                        }
                    },
                    "429": {
                        "description": "Muitas requisições - limite de taxa excedido",
                        "schema": {
                            "$ref": "#/definitions/handlers.ErrorResponse"
                        }
                    },
                    "500": {
                        "description": "Erro interno do servidor",
                        "schema": {
                            "$ref": "#/definitions/handlers.ErrorResponse"
                        }
                    }
                }
            }
        },
        "/phone/{phone_number}/validate-registration": {
            "post": {
                "security": [
                    {
                        "BearerAuth": []
                    }
                ],
                "description": "Valida um registro de usuário contra dados base do governo",
                "consumes": [
                    "application/json"
                ],
                "produces": [
                    "application/json"
                ],
                "tags": [
                    "phone"
                ],
                "summary": "Validar registro",
                "parameters": [
                    {
                        "type": "string",
                        "description": "Número do telefone",
                        "name": "phone_number",
                        "in": "path",
                        "required": true
                    },
                    {
                        "description": "Dados do registro",
                        "name": "data",
                        "in": "body",
                        "required": true,
                        "schema": {
                            "$ref": "#/definitions/models.ValidateRegistrationRequest"
                        }
                    }
                ],
                "responses": {
                    "200": {
                        "description": "Registro validado com sucesso",
                        "schema": {
                            "$ref": "#/definitions/models.ValidateRegistrationResponse"
                        }
                    },
                    "400": {
                        "description": "Formato de telefone inválido ou dados de registro incorretos",
                        "schema": {
                            "$ref": "#/definitions/handlers.ErrorResponse"
                        }
                    },
                    "401": {
                        "description": "Token de autenticação não fornecido ou inválido",
                        "schema": {
                            "$ref": "#/definitions/handlers.ErrorResponse"
                        }
                    },
                    "403": {
                        "description": "Acesso negado - permissões insuficientes",
                        "schema": {
                            "$ref": "#/definitions/handlers.ErrorResponse"
                        }
                    },
                    "422": {
                        "description": "Dados não processáveis - informações não conferem com a base",
                        "schema": {
                            "$ref": "#/definitions/handlers.ErrorResponse"
                        }
                    },
                    "429": {
                        "description": "Muitas requisições - limite de taxa excedido",
                        "schema": {
                            "$ref": "#/definitions/handlers.ErrorResponse"
                        }
                    },
                    "500": {
                        "description": "Erro interno do servidor",
                        "schema": {
                            "$ref": "#/definitions/handlers.ErrorResponse"
                        }
                    }
                }
            }
        },
        "/validate/email": {
            "post": {
                "description": "Valida formato e estrutura de endereços de email, retornando informações detalhadas sobre o endereço quando válido.",
                "consumes": [
                    "application/json"
                ],
                "produces": [
                    "application/json"
                ],
                "tags": [
                    "validation"
                ],
                "summary": "Valida endereço de email",
                "parameters": [
                    {
                        "description": "Email a ser validado",
                        "name": "data",
                        "in": "body",
                        "required": true,
                        "schema": {
                            "$ref": "#/definitions/handlers.EmailValidationRequest"
                        }
                    }
                ],
                "responses": {
                    "200": {
                        "description": "Email validado com sucesso",
                        "schema": {
                            "$ref": "#/definitions/handlers.EmailValidationResponse"
                        }
                    },
                    "400": {
                        "description": "Campo email é obrigatório ou formato inválido",
                        "schema": {
                            "$ref": "#/definitions/handlers.ErrorResponse"
                        }
                    },
                    "429": {
                        "description": "Muitas requisições - limite de taxa excedido",
                        "schema": {
                            "$ref": "#/definitions/handlers.ErrorResponse"
                        }
                    },
                    "500": {
                        "description": "Erro interno do servidor",
                        "schema": {
                            "$ref": "#/definitions/handlers.ErrorResponse"
                        }
                    }
                }
            }
        },
        "/validate/phone": {
            "post": {
                "description": "Valida DDI, DDD e número para qualquer telefone internacional.",
                "consumes": [
                    "application/json"
                ],
                "produces": [
                    "application/json"
                ],
                "tags": [
                    "validation"
                ],
                "summary": "Valida número de telefone",
                "parameters": [
                    {
                        "description": "Telefone a ser validado",
                        "name": "data",
                        "in": "body",
                        "required": true,
                        "schema": {
                            "$ref": "#/definitions/handlers.PhoneValidationRequest"
                        }
                    }
                ],
                "responses": {
                    "200": {
                        "description": "Telefone validado com sucesso",
                        "schema": {
                            "$ref": "#/definitions/handlers.PhoneValidationResponse"
                        }
                    },
                    "400": {
                        "description": "Campo telefone é obrigatório ou formato inválido",
                        "schema": {
                            "$ref": "#/definitions/handlers.ErrorResponse"
                        }
                    },
                    "429": {
                        "description": "Muitas requisições - limite de taxa excedido",
                        "schema": {
                            "$ref": "#/definitions/handlers.ErrorResponse"
                        }
                    },
                    "500": {
                        "description": "Erro interno do servidor",
                        "schema": {
                            "$ref": "#/definitions/handlers.ErrorResponse"
                        }
                    }
                }
            }
        }
    },
    "definitions": {
        "handlers.CacheReadRequest": {
            "type": "object",
            "required": [
                "key"
            ],
            "properties": {
                "key": {
                    "type": "string",
                    "example": "citizen:12345678901"
                }
            }
        },
        "handlers.CacheReadResponse": {
            "type": "object",
            "properties": {
                "exists": {
                    "type": "boolean"
                },
                "key": {
                    "type": "string"
                },
                "ttl_seconds": {
                    "type": "integer"
                },
                "value": {}
            }
        },
        "handlers.EmailValidationRequest": {
            "description": "Estrutura de entrada contendo o endereço de email a ser validado.",
            "type": "object",
            "required": [
                "email"
            ],
            "properties": {
                "email": {
                    "description": "Endereço de email a ser validado.\nexample: \"usuario@exemplo.com\"",
                    "type": "string"
                }
            }
        },
        "handlers.EmailValidationResponse": {
            "description": "Resultado da validação, contendo informações sobre o endereço de email quando válido.",
            "type": "object",
            "properties": {
                "domain": {
                    "description": "Domínio do email (após o @)",
                    "type": "string"
                },
                "local_part": {
                    "description": "Parte local do email (antes do @)",
                    "type": "string"
                },
                "message": {
                    "description": "Mensagem de retorno.",
                    "type": "string"
                },
                "normalized": {
                    "description": "Email normalizado (lowercase)",
                    "type": "string"
                },
                "valid": {
                    "description": "Indica se o email é válido.",
                    "type": "boolean"
                },
                "validation_type": {
                    "description": "Tipo de validação aplicada",
                    "type": "string"
                }
            }
        },
        "handlers.ErrorResponse": {
            "type": "object",
            "properties": {
                "error": {
                    "type": "string"
                }
            }
        },
        "handlers.HealthResponse": {
            "type": "object",
            "properties": {
                "services": {
                    "type": "object",
                    "additionalProperties": {
                        "$ref": "#/definitions/handlers.ServiceHealth"
                    }
                },
                "status": {
                    "type": "boolean"
                },
                "timestamp": {
                    "type": "string"
                }
            }
        },
        "handlers.MemoryModel": {
            "type": "object",
            "required": [
                "description",
                "memory_name",
                "memory_type",
                "relevance",
                "value"
            ],
            "properties": {
                "created_at": {
                    "type": "string"
                },
                "description": {
                    "type": "string"
                },
                "memory_id": {
                    "type": "string"
                },
                "memory_name": {
                    "type": "string"
                },
                "memory_type": {
                    "type": "string",
                    "enum": [
                        "base",
                        "appended"
                    ]
                },
                "relevance": {
                    "type": "string",
                    "enum": [
                        "low",
                        "medium",
                        "high"
                    ]
                },
                "updated_at": {
                    "type": "string"
                },
                "value": {
                    "type": "string"
                }
            }
        },
        "handlers.PhoneValidationRequest": {
            "description": "Estrutura de entrada contendo o número de telefone a ser validado.",
            "type": "object",
            "required": [
                "phone"
            ],
            "properties": {
                "phone": {
                    "description": "Número de telefone em formato internacional ou nacional.\nexample: \"+55 11 99988-7766\"",
                    "type": "string"
                }
            }
        },
        "handlers.PhoneValidationResponse": {
            "description": "Resultado da validação, contendo a decomposição (DDI, DDD, número) quando válida.",
            "type": "object",
            "properties": {
                "ddd": {
                    "description": "DDD (código de área)",
                    "type": "string"
                },
                "ddi": {
                    "description": "DDI (código do país)",
                    "type": "string"
                },
                "e164": {
                    "description": "Representação E.164 do número",
                    "type": "string"
                },
                "message": {
                    "description": "Mensagem de retorno.",
                    "type": "string"
                },
                "numero": {
                    "description": "Número do assinante",
                    "type": "string"
                },
                "region": {
                    "description": "Região ISO 3166-1 alpha-2",
                    "type": "string"
                },
                "valid": {
                    "description": "Indica se o número é válido.",
                    "type": "boolean"
                }
            }
        },
        "handlers.ServiceHealth": {
            "type": "object",
            "properties": {
                "message": {
                    "type": "string"
                },
                "status": {
                    "type": "boolean"
                },
                "timestamp": {
                    "type": "string"
                }
            }
        },
        "handlers.SuccessResponse": {
            "type": "object",
            "properties": {
                "message": {
                    "type": "string"
                }
            }
        },
        "models.Accountant": {
            "type": "object",
            "properties": {
                "pf": {
                    "$ref": "#/definitions/models.AccountantIndividual"
                },
                "pj": {
                    "$ref": "#/definitions/models.AccountantCorporate"
                }
            }
        },
        "models.AccountantCorporate": {
            "type": "object",
            "properties": {
                "classificacao_crc": {
                    "type": "string"
                },
                "id": {
                    "type": "string"
                },
                "sequencial_crc": {
                    "type": "string"
                },
                "tipo_crc": {
                    "type": "string"
                }
            }
        },
        "models.AccountantIndividual": {
            "type": "object",
            "properties": {
                "classificacao_crc": {
                    "type": "string"
                },
                "id": {
                    "type": "string"
                },
                "sequencial_crc": {
                    "type": "string"
                },
                "tipo_crc": {
                    "type": "string"
                }
            }
        },
        "models.AccreditedClinic": {
            "type": "object",
            "properties": {
                "celular": {
                    "type": "string"
                },
                "email": {
                    "type": "string"
                },
                "endereco": {
                    "$ref": "#/definitions/models.ClinicAddress"
                },
                "nome": {
                    "type": "string"
                },
                "telefone": {
                    "type": "string"
                }
            }
        },
        "models.Aluno": {
            "type": "object",
            "properties": {
                "conceito": {
                    "type": "string"
                },
                "frequencia": {
                    "type": "number"
                },
                "indicador": {
                    "type": "boolean"
                }
            }
        },
        "models.AssistenciaSocial": {
            "type": "object",
            "properties": {
                "cadunico": {
                    "$ref": "#/definitions/models.CadUnico"
                },
                "cras": {
                    "$ref": "#/definitions/models.CRAS"
                }
            }
        },
        "models.AvatarRequest": {
            "type": "object",
            "required": [
                "name",
                "url"
            ],
            "properties": {
                "name": {
                    "type": "string",
                    "maxLength": 100,
                    "minLength": 1
                },
                "url": {
                    "type": "string"
                }
            }
        },
        "models.AvatarResponse": {
            "type": "object",
            "properties": {
                "created_at": {
                    "type": "string"
                },
                "id": {
                    "type": "string"
                },
                "is_active": {
                    "type": "boolean"
                },
                "name": {
                    "type": "string"
                },
                "url": {
                    "type": "string"
                }
            }
        },
        "models.AvatarsListResponse": {
            "type": "object",
            "properties": {
                "data": {
                    "type": "array",
                    "items": {
                        "$ref": "#/definitions/models.AvatarResponse"
                    }
                },
                "page": {
                    "type": "integer"
                },
                "per_page": {
                    "type": "integer"
                },
                "total": {
                    "type": "integer"
                },
                "total_pages": {
                    "type": "integer"
                }
            }
        },
        "models.BetaGroupListResponse": {
            "type": "object",
            "properties": {
                "groups": {
                    "type": "array",
                    "items": {
                        "$ref": "#/definitions/models.BetaGroupResponse"
                    }
                },
                "pagination": {
                    "$ref": "#/definitions/models.PaginationInfo"
                },
                "total_groups": {
                    "type": "integer"
                }
            }
        },
        "models.BetaGroupRequest": {
            "type": "object",
            "required": [
                "name"
            ],
            "properties": {
                "name": {
                    "type": "string"
                }
            }
        },
        "models.BetaGroupResponse": {
            "type": "object",
            "properties": {
                "created_at": {
                    "type": "string"
                },
                "id": {
                    "type": "string"
                },
                "name": {
                    "type": "string"
                },
                "updated_at": {
                    "type": "string"
                }
            }
        },
        "models.BetaStatusResponse": {
            "type": "object",
            "properties": {
                "beta_whitelisted": {
                    "type": "boolean"
                },
                "group_id": {
                    "type": "string"
                },
                "group_name": {
                    "type": "string"
                },
                "phone_number": {
                    "type": "string"
                }
            }
        },
        "models.BetaWhitelistBulkRemoveRequest": {
            "type": "object",
            "required": [
                "phone_numbers"
            ],
            "properties": {
                "phone_numbers": {
                    "type": "array",
                    "items": {
                        "type": "string"
                    }
                }
            }
        },
        "models.BetaWhitelistBulkRequest": {
            "type": "object",
            "required": [
                "group_id",
                "phone_numbers"
            ],
            "properties": {
                "group_id": {
                    "type": "string"
                },
                "phone_numbers": {
                    "type": "array",
                    "items": {
                        "type": "string"
                    }
                }
            }
        },
        "models.BetaWhitelistListResponse": {
            "type": "object",
            "properties": {
                "pagination": {
                    "$ref": "#/definitions/models.PaginationInfo"
                },
                "total_count": {
                    "type": "integer"
                },
                "whitelisted": {
                    "type": "array",
                    "items": {
                        "$ref": "#/definitions/models.BetaWhitelistResponse"
                    }
                }
            }
        },
        "models.BetaWhitelistMoveRequest": {
            "type": "object",
            "required": [
                "from_group_id",
                "phone_numbers",
                "to_group_id"
            ],
            "properties": {
                "from_group_id": {
                    "type": "string"
                },
                "phone_numbers": {
                    "type": "array",
                    "items": {
                        "type": "string"
                    }
                },
                "to_group_id": {
                    "type": "string"
                }
            }
        },
        "models.BetaWhitelistRequest": {
            "type": "object",
            "required": [
                "group_id"
            ],
            "properties": {
                "group_id": {
                    "type": "string"
                }
            }
        },
        "models.BetaWhitelistResponse": {
            "type": "object",
            "properties": {
                "added_at": {
                    "type": "string"
                },
                "group_id": {
                    "type": "string"
                },
                "group_name": {
                    "type": "string"
                },
                "phone_number": {
                    "type": "string"
                }
            }
        },
        "models.BindRequest": {
            "type": "object",
            "required": [
                "channel",
                "cpf"
            ],
            "properties": {
                "channel": {
                    "type": "string"
                },
                "cpf": {
                    "type": "string"
                }
            }
        },
        "models.BindResponse": {
            "type": "object",
            "properties": {
                "cpf": {
                    "type": "string"
                },
                "message": {
                    "type": "string"
                },
                "opt_in": {
                    "type": "boolean"
                },
                "phone_number": {
                    "type": "string"
                },
                "status": {
                    "type": "string"
                }
            }
        },
        "models.CRAS": {
            "type": "object",
            "properties": {
                "endereco": {
                    "type": "string"
                },
                "nome": {
                    "type": "string"
                },
                "telefone": {
                    "type": "string"
                }
            }
        },
        "models.CadUnico": {
            "type": "object",
            "properties": {
                "data_cadastro": {
                    "type": "string"
                },
                "data_limite_cadastro_atual": {
                    "type": "string"
                },
                "data_ultima_atualizacao": {
                    "type": "string"
                },
                "indicador": {
                    "type": "boolean"
                },
                "status_cadastral": {
                    "type": "string"
                }
            }
        },
        "models.Citizen": {
            "type": "object",
            "properties": {
                "_id": {
                    "type": "string"
                },
                "assistencia_social": {
                    "$ref": "#/definitions/models.AssistenciaSocial"
                },
                "cpf": {
                    "type": "string"
                },
                "documentos": {
                    "description": "Wallet and internal fields",
                    "allOf": [
                        {
                            "$ref": "#/definitions/models.Documentos"
                        }
                    ]
                },
                "educacao": {
                    "$ref": "#/definitions/models.Educacao"
                },
                "email": {
                    "$ref": "#/definitions/models.Email"
                },
                "endereco": {
                    "$ref": "#/definitions/models.Endereco"
                },
                "mae": {
                    "$ref": "#/definitions/models.Mae"
                },
                "menor_idade": {
                    "type": "boolean"
                },
                "nascimento": {
                    "$ref": "#/definitions/models.Nascimento"
                },
                "nome": {
                    "type": "string"
                },
                "nome_exibicao": {
                    "description": "Self-declared, not stored in base collection",
                    "type": "string"
                },
                "nome_social": {
                    "type": "string"
                },
                "obito": {
                    "$ref": "#/definitions/models.Obito"
                },
                "raca": {
                    "type": "string"
                },
                "saude": {
                    "$ref": "#/definitions/models.Saude"
                },
                "sexo": {
                    "type": "string"
                },
                "telefone": {
                    "$ref": "#/definitions/models.Telefone"
                }
            }
        },
        "models.CitizenWallet": {
            "type": "object",
            "properties": {
                "assistencia_social": {
                    "$ref": "#/definitions/models.AssistenciaSocial"
                },
                "cpf": {
                    "type": "string"
                },
                "documentos": {
                    "$ref": "#/definitions/models.Documentos"
                },
                "educacao": {
                    "$ref": "#/definitions/models.Educacao"
                },
                "saude": {
                    "$ref": "#/definitions/models.Saude"
                }
            }
        },
        "models.ClinicAddress": {
            "type": "object",
            "properties": {
                "bairro": {
                    "type": "string"
                },
                "cidade": {
                    "type": "string"
                },
                "complemento": {
                    "type": "string"
                },
                "logradouro": {
                    "type": "string"
                },
                "numero": {
                    "type": "string"
                }
            }
        },
        "models.ClinicaFamilia": {
            "type": "object",
            "properties": {
                "email": {
                    "type": "string"
                },
                "endereco": {
                    "type": "string"
                },
                "fonte": {
                    "description": "\"bigquery\" or \"mcp\" - not stored in DB, populated at response time",
                    "type": "string"
                },
                "horario_atendimento": {
                    "type": "string"
                },
                "id_cnes": {
                    "type": "string"
                },
                "indicador": {
                    "type": "boolean"
                },
                "nome": {
                    "type": "string"
                },
                "telefone": {
                    "type": "string"
                }
            }
        },
        "models.CompanySize": {
            "type": "object",
            "properties": {
                "descricao": {
                    "type": "string"
                },
                "id": {
                    "type": "string"
                }
            }
        },
        "models.Documentos": {
            "type": "object",
            "properties": {
                "cns": {
                    "type": "array",
                    "items": {
                        "type": "string"
                    }
                }
            }
        },
        "models.Educacao": {
            "type": "object",
            "properties": {
                "aluno": {
                    "$ref": "#/definitions/models.Aluno"
                },
                "escola": {
                    "$ref": "#/definitions/models.Escola"
                }
            }
        },
        "models.Email": {
            "type": "object",
            "properties": {
                "alternativo": {
                    "type": "array",
                    "items": {
                        "$ref": "#/definitions/models.EmailAlternativo"
                    }
                },
                "indicador": {
                    "type": "boolean"
                },
                "principal": {
                    "$ref": "#/definitions/models.EmailPrincipal"
                }
            }
        },
        "models.EmailAlternativo": {
            "type": "object",
            "properties": {
                "origem": {
                    "type": "string"
                },
                "sistema": {
                    "type": "string"
                },
                "valor": {
                    "type": "string"
                }
            }
        },
        "models.EmailPrincipal": {
            "type": "object",
            "properties": {
                "origem": {
                    "type": "string"
                },
                "sistema": {
                    "type": "string"
                },
                "updated_at": {
                    "type": "string"
                },
                "valor": {
                    "type": "string"
                }
            }
        },
        "models.Endereco": {
            "type": "object",
            "properties": {
                "alternativo": {
                    "type": "array",
                    "items": {
                        "$ref": "#/definitions/models.EnderecoAlternativo"
                    }
                },
                "indicador": {
                    "type": "boolean"
                },
                "principal": {
                    "$ref": "#/definitions/models.EnderecoPrincipal"
                }
            }
        },
        "models.EnderecoAlternativo": {
            "type": "object",
            "properties": {
                "bairro": {
                    "type": "string"
                },
                "cep": {
                    "type": "string"
                },
                "complemento": {
                    "type": "string"
                },
                "estado": {
                    "type": "string"
                },
                "latitude": {
                    "type": "string"
                },
                "logradouro": {
                    "type": "string"
                },
                "longitude": {
                    "type": "string"
                },
                "municipio": {
                    "type": "string"
                },
                "numero": {
                    "type": "string"
                },
                "origem": {
                    "type": "string"
                },
                "pluscode": {
                    "type": "string"
                },
                "sistema": {
                    "type": "string"
                },
                "tipo_logradouro": {
                    "type": "string"
                }
            }
        },
        "models.EnderecoPrincipal": {
            "type": "object",
            "properties": {
                "bairro": {
                    "type": "string"
                },
                "cep": {
                    "type": "string"
                },
                "complemento": {
                    "type": "string"
                },
                "estado": {
                    "type": "string"
                },
                "logradouro": {
                    "type": "string"
                },
                "municipio": {
                    "type": "string"
                },
                "numero": {
                    "type": "string"
                },
                "origem": {
                    "type": "string"
                },
                "sistema": {
                    "type": "string"
                },
                "tipo_logradouro": {
                    "type": "string"
                },
                "updated_at": {
                    "type": "string"
                }
            }
        },
        "models.EquipeSaudeFamilia": {
            "type": "object",
            "properties": {
                "enfermeiros": {
                    "type": "array",
                    "items": {
                        "$ref": "#/definitions/models.ProfissionalSaude"
                    }
                },
                "id_ine": {
                    "type": "string"
                },
                "indicador": {
                    "type": "boolean"
                },
                "medicos": {
                    "type": "array",
                    "items": {
                        "$ref": "#/definitions/models.ProfissionalSaude"
                    }
                },
                "nome": {
                    "type": "string"
                },
                "telefone": {
                    "type": "string"
                }
            }
        },
        "models.Escola": {
            "type": "object",
            "properties": {
                "email": {
                    "type": "string"
                },
                "endereco": {
                    "type": "string"
                },
                "horario_funcionamento": {
                    "type": "string"
                },
                "nome": {
                    "type": "string"
                },
                "telefone": {
                    "type": "string"
                },
                "whatsapp": {
                    "type": "string"
                }
            }
        },
        "models.FederativeEntity": {
            "type": "object",
            "properties": {
                "id": {
                    "type": "string"
                },
                "tipo": {
                    "type": "string"
                }
            }
        },
        "models.HeadquartersBranch": {
            "type": "object",
            "properties": {
                "descricao": {
                    "type": "string"
                },
                "id": {
                    "type": "string"
                }
            }
        },
        "models.LegalEntity": {
            "type": "object",
            "properties": {
                "_id": {},
                "capital_social": {
                    "type": "number"
                },
                "cnae_fiscal": {
                    "type": "string"
                },
                "cnae_secundarias": {
                    "type": "array",
                    "items": {
                        "type": "string"
                    }
                },
                "cnpj": {
                    "type": "string"
                },
                "contador": {
                    "$ref": "#/definitions/models.Accountant"
                },
                "contato": {
                    "$ref": "#/definitions/models.LegalEntityContact"
                },
                "endereco": {
                    "$ref": "#/definitions/models.LegalEntityAddress"
                },
                "ente_federativo": {
                    "$ref": "#/definitions/models.FederativeEntity"
                },
                "formas_atuacao": {
                    "type": "array",
                    "items": {
                        "type": "string"
                    }
                },
                "inicio_atividade_data": {
                    "type": "string"
                },
                "language": {
                    "type": "string"
                },
                "matriz_filial": {
                    "$ref": "#/definitions/models.HeadquartersBranch"
                },
                "natureza_juridica": {
                    "$ref": "#/definitions/models.LegalNature"
                },
                "nire": {
                    "type": "string"
                },
                "nome_fantasia": {
                    "type": "string"
                },
                "orgao_registro": {
                    "$ref": "#/definitions/models.RegistrationAuthority"
                },
                "porte": {
                    "$ref": "#/definitions/models.CompanySize"
                },
                "razao_social": {
                    "type": "string"
                },
                "responsavel": {
                    "$ref": "#/definitions/models.ResponsiblePerson"
                },
                "situacao_cadastral": {
                    "$ref": "#/definitions/models.RegistrationStatus"
                },
                "situacao_especial": {
                    "$ref": "#/definitions/models.SpecialStatus"
                },
                "socios": {
                    "type": "array",
                    "items": {
                        "$ref": "#/definitions/models.Partner"
                    }
                },
                "socios_quantidade": {
                    "type": "integer"
                },
                "sucessoes": {
                    "type": "array",
                    "items": {}
                },
                "tipos_unidade": {
                    "type": "array",
                    "items": {
                        "type": "string"
                    }
                }
            }
        },
        "models.LegalEntityAddress": {
            "type": "object",
            "properties": {
                "bairro": {
                    "type": "string"
                },
                "cep": {
                    "type": "string"
                },
                "complemento": {
                    "type": "string"
                },
                "id_municipio": {
                    "type": "string"
                },
                "id_pais": {
                    "type": "string"
                },
                "logradouro": {
                    "type": "string"
                },
                "municipio_exterior_nome": {
                    "type": "string"
                },
                "municipio_nome": {
                    "type": "string"
                },
                "numero": {
                    "type": "string"
                },
                "tipo_logradouro": {
                    "type": "string"
                },
                "uf": {
                    "type": "string"
                }
            }
        },
        "models.LegalEntityContact": {
            "type": "object",
            "properties": {
                "email": {
                    "type": "string"
                },
                "telefone": {
                    "type": "array",
                    "items": {
                        "$ref": "#/definitions/models.LegalEntityPhone"
                    }
                }
            }
        },
        "models.LegalEntityPhone": {
            "type": "object",
            "properties": {
                "ddd": {
                    "type": "string"
                },
                "telefone": {
                    "type": "string"
                }
            }
        },
        "models.LegalNature": {
            "type": "object",
            "properties": {
                "descricao": {
                    "type": "string"
                },
                "id": {
                    "type": "string"
                }
            }
        },
        "models.Mae": {
            "type": "object",
            "properties": {
                "cpf": {
                    "type": "string"
                },
                "nome": {
                    "type": "string"
                }
            }
        },
        "models.MaintenanceRequest": {
            "type": "object",
            "properties": {
                "categoria": {
                    "type": "string"
                },
                "cpf": {
                    "type": "string"
                },
                "data_alvo_diagnostico": {
                    "type": "string"
                },
                "data_alvo_finalizacao": {
                    "type": "string"
                },
                "data_fim": {
                    "type": "string"
                },
                "data_inicio": {
                    "type": "string"
                },
                "data_real_diagnostico": {
                    "type": "string"
                },
                "dentro_prazo": {
                    "type": "string"
                },
                "descricao": {
                    "type": "string"
                },
                "endereco": {
                    "description": "Human-readable address, built on demand",
                    "type": "string"
                },
                "id": {
                    "type": "string"
                },
                "id_bairro": {
                    "type": "string"
                },
                "id_chamado": {
                    "type": "string"
                },
                "id_logradouro": {
                    "type": "string"
                },
                "id_origem_ocorrencia": {
                    "type": "string"
                },
                "id_subtipo": {
                    "type": "string"
                },
                "id_territorialidade": {
                    "type": "string"
                },
                "id_tipo": {
                    "type": "string"
                },
                "id_unidade_organizacional": {
                    "type": "string"
                },
                "id_unidade_organizacional_mae": {
                    "type": "string"
                },
                "indicador": {
                    "type": "boolean"
                },
                "justificativa_status": {},
                "latitude": {
                    "type": "number"
                },
                "longitude": {
                    "type": "number"
                },
                "nome_unidade_organizacional": {
                    "type": "string"
                },
                "numero_logradouro": {
                    "type": "integer"
                },
                "origem_ocorrencia": {
                    "type": "string"
                },
                "prazo_tipo": {
                    "type": "string"
                },
                "prazo_unidade": {
                    "type": "string"
                },
                "reclamacoes": {
                    "type": "integer"
                },
                "situacao": {
                    "type": "string"
                },
                "status": {
                    "type": "string"
                },
                "subtipo": {
                    "type": "string"
                },
                "tempo_prazo": {},
                "tipo": {
                    "type": "string"
                },
                "tipo_situacao": {
                    "type": "string"
                },
                "total_chamados": {
                    "type": "integer"
                },
                "total_fechados": {
                    "type": "integer"
                },
                "unidade_organizacional_ouvidoria": {
                    "type": "string"
                }
            }
        },
        "models.Nascimento": {
            "type": "object",
            "properties": {
                "data": {
                    "type": "string"
                },
                "municipio": {
                    "type": "string"
                },
                "municipio_id": {
                    "type": "string"
                },
                "pais": {
                    "type": "string"
                },
                "pais_id": {
                    "type": "string"
                },
                "uf": {
                    "type": "string"
                }
            }
        },
        "models.Obito": {
            "type": "object",
            "properties": {
                "ano": {
                    "type": "integer"
                },
                "indicador": {
                    "type": "boolean"
                }
            }
        },
        "models.OptInRequest": {
            "type": "object",
            "required": [
                "channel",
                "cpf"
            ],
            "properties": {
                "channel": {
                    "type": "string"
                },
                "cpf": {
                    "type": "string"
                },
                "validation_result": {
                    "$ref": "#/definitions/models.ValidationResult"
                }
            }
        },
        "models.OptInResponse": {
            "type": "object",
            "properties": {
                "phone_mapping_id": {
                    "type": "string"
                },
                "status": {
                    "type": "string"
                }
            }
        },
        "models.OptOutRequest": {
            "type": "object",
            "required": [
                "channel",
                "reason"
            ],
            "properties": {
                "channel": {
                    "type": "string"
                },
                "reason": {
                    "type": "string"
                }
            }
        },
        "models.OptOutResponse": {
            "type": "object",
            "properties": {
                "status": {
                    "type": "string"
                }
            }
        },
        "models.PaginatedLegalEntities": {
            "type": "object",
            "properties": {
                "data": {
                    "type": "array",
                    "items": {
                        "$ref": "#/definitions/models.LegalEntity"
                    }
                },
                "pagination": {
                    "type": "object",
                    "properties": {
                        "page": {
                            "type": "integer"
                        },
                        "per_page": {
                            "type": "integer"
                        },
                        "total": {
                            "type": "integer"
                        },
                        "total_pages": {
                            "type": "integer"
                        }
                    }
                }
            }
        },
        "models.PaginatedMaintenanceRequests": {
            "type": "object",
            "properties": {
                "data": {
                    "type": "array",
                    "items": {
                        "$ref": "#/definitions/models.MaintenanceRequest"
                    }
                },
                "pagination": {
                    "type": "object",
                    "properties": {
                        "page": {
                            "type": "integer"
                        },
                        "per_page": {
                            "type": "integer"
                        },
                        "total": {
                            "type": "integer"
                        },
                        "total_pages": {
                            "type": "integer"
                        }
                    }
                }
            }
        },
        "models.PaginatedPets": {
            "type": "object",
            "properties": {
                "data": {
                    "type": "array",
                    "items": {
                        "$ref": "#/definitions/models.Pet"
                    }
                },
                "pagination": {
                    "type": "object",
                    "properties": {
                        "page": {
                            "type": "integer"
                        },
                        "per_page": {
                            "type": "integer"
                        },
                        "total": {
                            "type": "integer"
                        },
                        "total_pages": {
                            "type": "integer"
                        }
                    }
                }
            }
        },
        "models.PaginationInfo": {
            "type": "object",
            "properties": {
                "page": {
                    "type": "integer"
                },
                "per_page": {
                    "type": "integer"
                },
                "total": {
                    "type": "integer"
                },
                "total_pages": {
                    "type": "integer"
                }
            }
        },
        "models.Partner": {
            "type": "object",
            "properties": {
                "cnpj_socio": {
                    "type": "string"
                },
                "codigo_pais": {
                    "type": "string"
                },
                "cpf_representante_legal": {
                    "type": "string"
                },
                "cpf_socio": {
                    "type": "string"
                },
                "data_situacao_especial": {
                    "type": "string"
                },
                "nome_socio_estrangeiro": {
                    "type": "string"
                },
                "qualificacao_representante_legal": {
                    "type": "string"
                },
                "qualificacao_socio": {
                    "type": "string"
                },
                "tipo": {
                    "type": "string"
                }
            }
        },
        "models.Pet": {
            "type": "object",
            "properties": {
                "animal_nome": {
                    "type": "string"
                },
                "antirrabica_data": {
                    "type": "string"
                },
                "antirrabica_validade_data": {
                    "type": "string"
                },
                "clinica_credenciada": {
                    "$ref": "#/definitions/models.AccreditedClinic"
                },
                "especie_nome": {
                    "type": "string"
                },
                "fase_vida_nome": {
                    "type": "string"
                },
                "foto_url": {
                    "type": "string"
                },
                "id_animal": {
                    "type": "integer"
                },
                "indicador": {
                    "type": "boolean"
                },
                "indicador_ativo": {
                    "type": "boolean"
                },
                "indicador_castrado": {
                    "type": "boolean"
                },
                "microchip_numero": {
                    "type": "string"
                },
                "nascimento_data": {
                    "type": "string"
                },
                "pedigree_indicador": {
                    "type": "boolean"
                },
                "pedigree_origem_nome": {
                    "type": "string"
                },
                "porte_nome": {
                    "type": "string"
                },
                "qrcode_payload": {
                    "type": "string"
                },
                "raca_nome": {
                    "type": "string"
                },
                "registro_data": {
                    "type": "string"
                },
                "sexo_sigla": {
                    "type": "string"
                },
<<<<<<< HEAD
                "source": {
                    "description": "\"curated\" or \"self_registered\"",
                    "type": "string"
                },
=======
>>>>>>> 5e6355a6
                "vermifugacao_data": {
                    "type": "string"
                },
                "vermifugacao_validade_data": {
                    "type": "string"
                }
            }
        },
<<<<<<< HEAD
        "models.PetRegistrationRequest": {
            "type": "object",
            "required": [
                "animal_nome",
                "especie_nome",
                "indicador_castrado",
                "nascimento_data",
                "porte_nome",
                "raca_nome",
                "sexo_sigla"
            ],
            "properties": {
                "animal_nome": {
                    "type": "string"
                },
                "especie_nome": {
                    "type": "string"
                },
                "foto_url": {
                    "type": "string"
                },
                "indicador_castrado": {
                    "type": "boolean"
                },
                "microchip_numero": {
                    "type": "string"
                },
                "nascimento_data": {
                    "type": "string"
                },
                "pedigree_indicador": {
                    "type": "boolean"
                },
                "pedigree_origem_nome": {
                    "type": "string"
                },
                "porte_nome": {
                    "type": "string"
                },
                "raca_nome": {
                    "type": "string"
                },
                "sexo_sigla": {
                    "type": "string",
                    "enum": [
                        "M",
                        "F"
                    ]
                }
            }
        },
=======
>>>>>>> 5e6355a6
        "models.PetStatsResponse": {
            "type": "object",
            "properties": {
                "cpf": {
                    "type": "string"
                },
<<<<<<< HEAD
                "self_registered_pets_count": {
                    "description": "Count of non-curated self-registered pets",
                    "type": "integer"
                },
                "statistics": {
                    "description": "Curated pets statistics from governo",
                    "allOf": [
                        {
                            "$ref": "#/definitions/models.Statistics"
                        }
                    ]
=======
                "statistics": {
                    "$ref": "#/definitions/models.Statistics"
>>>>>>> 5e6355a6
                }
            }
        },
        "models.PhoneCitizenResponse": {
            "type": "object",
            "properties": {
                "cpf": {
                    "type": "string"
                },
                "first_name": {
                    "type": "string"
                },
                "found": {
                    "type": "boolean"
                },
                "name": {
                    "type": "string"
                }
            }
        },
        "models.PhoneStatusResponse": {
            "type": "object",
            "properties": {
                "beta_group_id": {
                    "type": "string"
                },
                "beta_group_name": {
                    "type": "string"
                },
                "beta_whitelisted": {
                    "type": "boolean"
                },
                "cpf": {
                    "type": "string"
                },
                "found": {
                    "type": "boolean"
                },
                "name": {
                    "type": "string"
                },
                "opted_out": {
                    "type": "boolean"
                },
                "phone_number": {
                    "type": "string"
                },
                "quarantine_until": {
                    "type": "string"
                },
                "quarantined": {
                    "type": "boolean"
                }
            }
        },
        "models.PhoneVerificationValidateRequest": {
            "type": "object",
            "required": [
                "code",
                "ddd",
                "ddi",
                "valor"
            ],
            "properties": {
                "code": {
                    "type": "string"
                },
                "ddd": {
                    "type": "string"
                },
                "ddi": {
                    "type": "string"
                },
                "valor": {
                    "type": "string"
                }
            }
        },
        "models.ProfissionalSaude": {
            "type": "object",
            "properties": {
                "id_profissional_sus": {
                    "type": "string"
                },
                "nome": {
                    "type": "string"
                }
            }
        },
        "models.QuarantineResponse": {
            "type": "object",
            "properties": {
                "message": {
                    "type": "string"
                },
                "phone_number": {
                    "type": "string"
                },
                "quarantine_until": {
                    "type": "string"
                },
                "status": {
                    "type": "string"
                }
            }
        },
        "models.QuarantineStats": {
            "type": "object",
            "properties": {
                "active_quarantines": {
                    "type": "integer"
                },
                "expired_quarantines": {
                    "type": "integer"
                },
                "quarantine_history_total": {
                    "type": "integer"
                },
                "quarantines_with_cpf": {
                    "type": "integer"
                },
                "quarantines_without_cpf": {
                    "type": "integer"
                },
                "total_quarantined": {
                    "type": "integer"
                }
            }
        },
        "models.QuarantinedListResponse": {
            "type": "object",
            "properties": {
                "data": {
                    "type": "array",
                    "items": {
                        "$ref": "#/definitions/models.QuarantinedPhone"
                    }
                },
                "pagination": {
                    "$ref": "#/definitions/models.PaginationInfo"
                }
            }
        },
        "models.QuarantinedPhone": {
            "type": "object",
            "properties": {
                "cpf": {
                    "type": "string"
                },
                "expired": {
                    "type": "boolean"
                },
                "phone_number": {
                    "type": "string"
                },
                "quarantine_until": {
                    "type": "string"
                }
            }
        },
        "models.RegistrationAuthority": {
            "type": "object",
            "properties": {
                "descricao": {
                    "type": "string"
                },
                "id": {
                    "type": "string"
                }
            }
        },
        "models.RegistrationStatus": {
            "type": "object",
            "properties": {
                "data": {
                    "type": "string"
                },
                "descricao": {
                    "type": "string"
                },
                "id": {
                    "type": "string"
                },
                "motivo_descricao": {
                    "type": "string"
                },
                "motivo_id": {
                    "type": "string"
                }
            }
        },
        "models.RejectRegistrationRequest": {
            "type": "object",
            "required": [
                "channel",
                "cpf",
                "reason"
            ],
            "properties": {
                "channel": {
                    "type": "string"
                },
                "cpf": {
                    "type": "string"
                },
                "reason": {
                    "type": "string"
                }
            }
        },
        "models.RejectRegistrationResponse": {
            "type": "object",
            "properties": {
                "status": {
                    "type": "string"
                }
            }
        },
        "models.ResponsiblePerson": {
            "type": "object",
            "properties": {
                "cpf": {
                    "type": "string"
                },
                "inclusao_data": {
                    "type": "string"
                },
                "qualificacao_descricao": {
                    "type": "string"
                },
                "qualificacao_id": {
                    "type": "string"
                }
            }
        },
        "models.Saude": {
            "type": "object",
            "properties": {
                "clinica_familia": {
                    "$ref": "#/definitions/models.ClinicaFamilia"
                },
                "equipe_saude_familia": {
                    "$ref": "#/definitions/models.EquipeSaudeFamilia"
                }
            }
        },
        "models.SelfDeclaredAddressInput": {
            "type": "object",
            "required": [
                "bairro",
                "cep",
                "estado",
                "logradouro",
                "municipio",
                "numero"
            ],
            "properties": {
                "bairro": {
                    "type": "string"
                },
                "cep": {
                    "type": "string"
                },
                "complemento": {
                    "type": "string"
                },
                "estado": {
                    "type": "string"
                },
                "logradouro": {
                    "type": "string"
                },
                "municipio": {
                    "type": "string"
                },
                "numero": {
                    "type": "string"
                },
                "tipo_logradouro": {
                    "type": "string"
                }
            }
        },
        "models.SelfDeclaredEmailInput": {
            "type": "object",
            "required": [
                "valor"
            ],
            "properties": {
                "valor": {
                    "type": "string"
                }
            }
        },
        "models.SelfDeclaredNomeExibicaoInput": {
            "type": "object",
            "required": [
                "valor"
            ],
            "properties": {
                "valor": {
                    "type": "string"
                }
            }
        },
        "models.SelfDeclaredPhoneInput": {
            "type": "object",
            "required": [
                "ddi",
                "valor"
            ],
            "properties": {
                "ddd": {
                    "description": "DDD é obrigatório somente quando o DDI é 55 (Brasil)",
                    "type": "string"
                },
                "ddi": {
                    "type": "string"
                },
                "valor": {
                    "type": "string"
                }
            }
        },
        "models.SelfDeclaredRacaInput": {
            "type": "object",
            "required": [
                "valor"
            ],
            "properties": {
                "valor": {
                    "type": "string"
                }
            }
        },
        "models.SpecialStatus": {
            "type": "object",
            "properties": {
                "data": {
                    "type": "string"
                },
                "descricao": {
                    "type": "string"
                }
            }
        },
        "models.Statistics": {
            "type": "object",
            "properties": {
                "quantidade_cachorro": {
                    "type": "integer"
                },
                "quantidade_gato": {
                    "type": "integer"
                },
                "quantidade_outro": {
                    "type": "integer"
                }
            }
        },
        "models.Telefone": {
            "type": "object",
            "properties": {
                "alternativo": {
                    "type": "array",
                    "items": {
                        "$ref": "#/definitions/models.TelefoneAlternativo"
                    }
                },
                "indicador": {
                    "type": "boolean"
                },
                "principal": {
                    "$ref": "#/definitions/models.TelefonePrincipal"
                }
            }
        },
        "models.TelefoneAlternativo": {
            "type": "object",
            "properties": {
                "ddd": {
                    "type": "string"
                },
                "ddi": {
                    "type": "string"
                },
                "origem": {
                    "type": "string"
                },
                "sistema": {
                    "type": "string"
                },
                "valor": {
                    "type": "string"
                }
            }
        },
        "models.TelefonePrincipal": {
            "type": "object",
            "properties": {
                "ddd": {
                    "type": "string"
                },
                "ddi": {
                    "type": "string"
                },
                "origem": {
                    "type": "string"
                },
                "sistema": {
                    "type": "string"
                },
                "updated_at": {
                    "type": "string"
                },
                "valor": {
                    "type": "string"
                }
            }
        },
        "models.UserAvatarRequest": {
            "type": "object",
            "properties": {
                "avatar_id": {
                    "type": "string"
                }
            }
        },
        "models.UserAvatarResponse": {
            "type": "object",
            "properties": {
                "avatar": {
                    "$ref": "#/definitions/models.AvatarResponse"
                },
                "avatar_id": {
                    "type": "string"
                }
            }
        },
        "models.UserConfigOptInResponse": {
            "type": "object",
            "properties": {
                "opt_in": {
                    "type": "boolean"
                }
            }
        },
        "models.UserConfigResponse": {
            "type": "object",
            "properties": {
                "firstlogin": {
                    "type": "boolean"
                }
            }
        },
        "models.ValidateRegistrationRequest": {
            "type": "object",
            "required": [
                "birth_date",
                "channel",
                "cpf",
                "name"
            ],
            "properties": {
                "birth_date": {
                    "type": "string"
                },
                "channel": {
                    "type": "string"
                },
                "cpf": {
                    "type": "string"
                },
                "name": {
                    "type": "string"
                }
            }
        },
        "models.ValidateRegistrationResponse": {
            "type": "object",
            "properties": {
                "matched_cpf": {
                    "type": "string"
                },
                "matched_name": {
                    "type": "string"
                },
                "valid": {
                    "type": "boolean"
                }
            }
        },
        "models.ValidationResult": {
            "type": "object",
            "properties": {
                "valid": {
                    "type": "boolean"
                }
            }
        }
    },
    "securityDefinitions": {
        "BearerAuth": {
            "description": "Tipo: Bearer token. Exemplo: Bearer eyJhbGciOiJIUzI1NiIsInR5cCI6IkpXVCJ9...",
            "type": "apiKey",
            "name": "Authorization",
            "in": "header"
        }
    },
    "tags": [
        {
            "description": "Operações relacionadas a cidadãos, incluindo consulta e atualização de dados autodeclarados",
            "name": "citizen"
        },
        {
            "description": "Operações de verificação de saúde da API",
            "name": "health"
        }
    ]
}<|MERGE_RESOLUTION|>--- conflicted
+++ resolved
@@ -2372,7 +2372,6 @@
                         }
                     }
                 }
-<<<<<<< HEAD
             },
             "post": {
                 "security": [
@@ -2449,8 +2448,6 @@
                         }
                     }
                 }
-=======
->>>>>>> 5e6355a6
             }
         },
         "/citizen/{cpf}/pets/stats": {
@@ -5760,13 +5757,10 @@
                 "sexo_sigla": {
                     "type": "string"
                 },
-<<<<<<< HEAD
                 "source": {
                     "description": "\"curated\" or \"self_registered\"",
                     "type": "string"
                 },
-=======
->>>>>>> 5e6355a6
                 "vermifugacao_data": {
                     "type": "string"
                 },
@@ -5775,7 +5769,6 @@
                 }
             }
         },
-<<<<<<< HEAD
         "models.PetRegistrationRequest": {
             "type": "object",
             "required": [
@@ -5827,15 +5820,12 @@
                 }
             }
         },
-=======
->>>>>>> 5e6355a6
         "models.PetStatsResponse": {
             "type": "object",
             "properties": {
                 "cpf": {
                     "type": "string"
                 },
-<<<<<<< HEAD
                 "self_registered_pets_count": {
                     "description": "Count of non-curated self-registered pets",
                     "type": "integer"
@@ -5847,10 +5837,6 @@
                             "$ref": "#/definitions/models.Statistics"
                         }
                     ]
-=======
-                "statistics": {
-                    "$ref": "#/definitions/models.Statistics"
->>>>>>> 5e6355a6
                 }
             }
         },
