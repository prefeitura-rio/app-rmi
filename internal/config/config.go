--- conflicted
+++ resolved
@@ -52,11 +52,8 @@
 	AvatarsCollection            string `json:"mongo_avatars_collection"`
 	LegalEntityCollection        string `json:"mongo_legal_entity_collection"`
 	PetCollection                string `json:"mongo_pet_collection"`
-<<<<<<< HEAD
 	PetsSelfRegisteredCollection string `json:"mongo_pets_self_registered_collection"`
-=======
 	ChatMemoryCollection         string `json:"mongo_chat_memory_collection"`
->>>>>>> 5e6355a6
 
 	// Phone verification configuration
 	PhoneVerificationTTL time.Duration `json:"phone_verification_ttl"`
@@ -159,17 +156,16 @@
 		return fmt.Errorf("MONGODB_PET_COLLECTION environment variable is required")
 	}
 
-<<<<<<< HEAD
 	// Check if MONGODB_PETS_SELF_REGISTERED_COLLECTION is set
 	petsSelfRegisteredCollection := os.Getenv("MONGODB_PETS_SELF_REGISTERED_COLLECTION")
 	if petsSelfRegisteredCollection == "" {
 		return fmt.Errorf("MONGODB_PETS_SELF_REGISTERED_COLLECTION environment variable is required")
-=======
+	}
+
 	// Check if MONGODB_CHAT_MEMORY_COLLECTION is set
 	chatMemoryCollection := os.Getenv("MONGODB_CHAT_MEMORY_COLLECTION")
 	if chatMemoryCollection == "" {
 		return fmt.Errorf("MONGODB_CHAT_MEMORY_COLLECTION environment variable is required")
->>>>>>> 5e6355a6
 	}
 
 	phoneVerificationTTL, err := time.ParseDuration(getEnvOrDefault("PHONE_VERIFICATION_TTL", "5m"))
@@ -333,11 +329,8 @@
 		AvatarsCollection:            getEnvOrDefault("MONGODB_AVATARS_COLLECTION", "avatars"),
 		LegalEntityCollection:        legalEntityCollection,
 		PetCollection:                petCollection,
-<<<<<<< HEAD
 		PetsSelfRegisteredCollection: petsSelfRegisteredCollection,
-=======
 		ChatMemoryCollection:         chatMemoryCollection,
->>>>>>> 5e6355a6
 
 		// Phone verification configuration
 		PhoneVerificationTTL: phoneVerificationTTL,
