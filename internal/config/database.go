package config

import (
	"context"
	"fmt"
	"log"
	"strings"
	"time"

	"github.com/prefeitura-rio/app-rmi/internal/logging"
	"github.com/prefeitura-rio/app-rmi/internal/redisclient"
	"github.com/redis/go-redis/v9"
	"go.mongodb.org/mongo-driver/bson"
	"go.mongodb.org/mongo-driver/bson/primitive"
	"go.mongodb.org/mongo-driver/event"
	"go.mongodb.org/mongo-driver/mongo"
	"go.mongodb.org/mongo-driver/mongo/options"
	"go.mongodb.org/mongo-driver/mongo/readpref"
	"go.mongodb.org/mongo-driver/mongo/writeconcern"
	"go.opentelemetry.io/contrib/instrumentation/go.mongodb.org/mongo-driver/mongo/otelmongo"
	"go.uber.org/zap"
)

var (
	// MongoDB client
	MongoDB *mongo.Database
	// Redis client
	Redis *redisclient.Client
)

// InitMongoDB initializes the MongoDB connection
func InitMongoDB() {
	ctx, cancel := context.WithTimeout(context.Background(), 10*time.Second)
	defer cancel()

	// Configure MongoDB with optimizations for load distribution
	opts := options.Client().
		ApplyURI(AppConfig.MongoURI).
		SetMonitor(otelmongo.NewMonitor()).
		// Load distribution optimizations (these OVERRIDE URI settings)
		SetReadPreference(readpref.Nearest()). // Force reads from nearest node
		// Connection pool optimization for high-write scenarios
		SetMaxConnecting(100).                      // Increased for better concurrency
		SetMaxConnIdleTime(2 * time.Minute).        // Reduced from 5min for faster rotation
		SetMinPoolSize(50).                         // NEW: Warm up connections
		SetMaxPoolSize(1000).                       // NEW: Large pool for high concurrency
		SetRetryWrites(true).                       // Handle temporary failures gracefully
		SetRetryReads(true).                        // Retry read operations on secondary nodes
		SetServerSelectionTimeout(1 * time.Second). // Faster failover
		SetSocketTimeout(15 * time.Second).         // Reduced from 25s
		SetConnectTimeout(2 * time.Second).         // Reduced from 3s
		// NEW: Compression optimization
		SetCompressors([]string{"snappy"}). // Use snappy instead of zlib
		// Write concern optimization - W=1 for better performance
		SetWriteConcern(&writeconcern.WriteConcern{W: 1})
		// Note: Connection pool and timeout settings are configured via URI parameters
		// The code-level read preference will override URI settings

	// Add connection pool monitoring
	// Pool monitoring disabled to reduce log verbosity
	// Only monitor connection failures which are important
	opts.SetPoolMonitor(&event.PoolMonitor{
		Event: func(evt *event.PoolEvent) {
			switch evt.Type {
			case event.GetFailed:
				logging.Logger.Warn("MongoDB connection acquisition failed",
					zap.Uint64("connection_id", evt.ConnectionID))
			case event.PoolCleared:
				logging.Logger.Warn("MongoDB connection pool cleared")
			}
		},
	})

	client, err := mongo.Connect(ctx, opts)
	if err != nil {
		log.Fatal(err)
	}

	// Ping the database with primary read preference to verify connection
	err = client.Ping(ctx, readpref.Primary())
	if err != nil {
		log.Fatal(err)
	}

	MongoDB = client.Database(AppConfig.MongoDatabase)

	// Configure collections with optimized write concerns and read preferences
	configureCollectionWriteConcerns()

	// Ensure indexes exist and start maintenance routine
	if err := ensureIndexes(); err != nil {
		logging.Logger.Error("failed to ensure indexes on startup", zap.Error(err))
	}
	startIndexMaintenance()

	logging.Logger.Info("Connected to MongoDB with load distribution",
		zap.String("uri", maskMongoURI(AppConfig.MongoURI)),
		zap.String("database", AppConfig.MongoDatabase),
		zap.String("read_preference", "nearest (forced)"),
		zap.String("load_distribution", "enabled"),
		zap.String("max_connecting", "100"),
		zap.String("min_pool_size", "50"),
		zap.String("max_pool_size", "1000"),
		zap.String("compression", "snappy"),
		zap.String("max_staleness", "90s"),
	)

	// Start connection pool monitoring
	go monitorConnectionPool()
	go monitorPrimaryNodeLoad()
	go monitorReplicaSetHealth()
	go monitorAndOptimizeIndexes()
	go monitorDatabasePerformance()
}

// configureCollectionWriteConcerns sets optimal write concerns for different collections
func configureCollectionWriteConcerns() {
	// Configure collections with write concerns based on their criticality
	collections := map[string]*writeconcern.WriteConcern{
		// High-performance collections (W=0 for maximum speed)
		AppConfig.CitizenCollection:            &writeconcern.WriteConcern{W: 0},
		AppConfig.UserConfigCollection:         &writeconcern.WriteConcern{W: 0},
		AppConfig.PhoneMappingCollection:       &writeconcern.WriteConcern{W: 0},
		AppConfig.OptInHistoryCollection:       &writeconcern.WriteConcern{W: 0},
		AppConfig.BetaGroupCollection:          &writeconcern.WriteConcern{W: 0},
		AppConfig.PhoneVerificationCollection:  &writeconcern.WriteConcern{W: 0},
		AppConfig.MaintenanceRequestCollection: &writeconcern.WriteConcern{W: 0},

		// Data integrity collections (W=1 for consistency)
		AppConfig.SelfDeclaredCollection: &writeconcern.WriteConcern{W: 1},

		// Fire-and-forget collections (W=0 for maximum performance)
		AppConfig.AuditLogsCollection: &writeconcern.WriteConcern{W: 0},
	}

	// Apply write concerns to collections
	for collectionName, wc := range collections {
		// Note: Write concerns are typically set at the collection level via options
		// This is a reference for what should be configured
		logging.Logger.Debug("Collection write concern configured",
			zap.String("collection", collectionName),
			zap.String("write_concern", fmt.Sprintf("W(%d)", wc.W)),
			zap.String("note", "Write concerns applied via URI and collection options"))
	}
}

// InitRedis initializes the Redis connection
func InitRedis() {
	if AppConfig.RedisClusterEnabled {
		// Use Redis Cluster for distributed setup (production)
		logging.Logger.Info("initializing Redis with Cluster for distributed setup",
			zap.Strings("cluster_addrs", AppConfig.RedisClusterAddrs))

		clusterClient := redis.NewClusterClient(&redis.ClusterOptions{
			Addrs:    AppConfig.RedisClusterAddrs,
			Password: AppConfig.RedisClusterPassword,

			// Connection timeouts - configurable via environment variables
			DialTimeout:  AppConfig.RedisDialTimeout,
			ReadTimeout:  AppConfig.RedisReadTimeout,
			WriteTimeout: AppConfig.RedisWriteTimeout,

			// Connection pool optimization - configurable via environment variables
			PoolSize:     AppConfig.RedisPoolSize,
			MinIdleConns: AppConfig.RedisMinIdleConns,
			MaxRetries:   5, // Increased retries for cluster instability

			// Connection health checks
			ConnMaxIdleTime: 10 * time.Minute, // Longer idle time for stability
			ConnMaxLifetime: 60 * time.Minute, // Longer lifetime for cluster

			// Circuit breaker for high load - configurable via environment variables
			PoolTimeout: AppConfig.RedisPoolTimeout,

			// Cluster specific optimizations
			RouteByLatency: false, // Disable latency routing (can cause issues)
			RouteRandomly:  true,  // Use random routing for better distribution
			ReadOnly:       false, // Allow writes (default)
			MaxRedirects:   16,    // More redirects for cluster operations

			// Performance optimizations
			PoolFIFO: false, // Use LIFO for better connection reuse
		})

		// Wrap with traced client using cluster client
		Redis = redisclient.NewClusterClient(clusterClient)
	} else {
		// Use single Redis instance (development/testing)
		logging.Logger.Info("initializing Redis with single instance",
			zap.String("addr", AppConfig.RedisURI))

		singleClient := redis.NewClient(&redis.Options{
			Addr:     AppConfig.RedisURI,
			Password: AppConfig.RedisPassword,
			DB:       AppConfig.RedisDB,

			// Connection timeouts - configurable via environment variables
			DialTimeout:  AppConfig.RedisDialTimeout,
			ReadTimeout:  AppConfig.RedisReadTimeout,
			WriteTimeout: AppConfig.RedisWriteTimeout,

			// Connection pool optimization - configurable via environment variables
			PoolSize:     AppConfig.RedisPoolSize,
			MinIdleConns: AppConfig.RedisMinIdleConns,
			MaxRetries:   3, // Retry failed commands

			// Connection health checks
			ConnMaxIdleTime: 5 * time.Minute,  // Close idle connections
			ConnMaxLifetime: 30 * time.Minute, // Rotate connections

			// Circuit breaker for high load - configurable via environment variables
			PoolTimeout: AppConfig.RedisPoolTimeout,
		})

		// Wrap with traced client using single client
		Redis = redisclient.NewClient(singleClient)
	}

	// Test Redis connection
	ctx, cancel := context.WithTimeout(context.Background(), 5*time.Second)
	defer cancel()

	if err := Redis.Ping(ctx).Err(); err != nil {
		if AppConfig.RedisClusterEnabled {
			logging.Logger.Error("failed to connect to Redis Cluster",
				zap.Strings("cluster_addrs", AppConfig.RedisClusterAddrs),
				zap.Error(err))
		} else {
			logging.Logger.Error("failed to connect to Redis",
				zap.String("uri", AppConfig.RedisURI),
				zap.Error(err))
		}
		return
	}

	if AppConfig.RedisClusterEnabled {
		logging.Logger.Info("connected to Redis Cluster",
			zap.Strings("cluster_addrs", AppConfig.RedisClusterAddrs),
			zap.Int("pool_size", AppConfig.RedisPoolSize),
			zap.Int("min_idle_conns", AppConfig.RedisMinIdleConns))
	} else {
		logging.Logger.Info("connected to Redis",
			zap.String("uri", AppConfig.RedisURI),
			zap.Int("pool_size", AppConfig.RedisPoolSize),
			zap.Int("min_idle_conns", AppConfig.RedisMinIdleConns))
	}

	// Start Redis connection pool monitoring
	go monitorRedisConnectionPool()
}

// maskMongoURI masks sensitive information in MongoDB URI
func maskMongoURI(uri string) string {
	// Implementation to mask username/password in URI
	return "mongodb://****:****@" + uri[strings.LastIndex(uri, "@")+1:]
}

// ensureIndexes creates required indexes if they don't exist
func ensureIndexes() error {
	logger := zap.L().Named("database")
	logger.Info("ensuring required indexes exist")

	ctx, cancel := context.WithTimeout(context.Background(), 30*time.Second)
	defer cancel()

	// Check if we can write to the database (primary node or direct connection)
	if err := checkWriteAccess(ctx, logger); err != nil {
		logger.Warn("cannot write to database, skipping index creation", zap.Error(err))
		return nil
	}

	// Ensure citizen collection index
	if err := ensureCitizenIndex(ctx, logger); err != nil {
		return err
	}

	// Ensure maintenance request collection index
	if err := ensureMaintenanceRequestIndex(ctx, logger); err != nil {
		return err
	}

	// Ensure self_declared collection index
	if err := ensureSelfDeclaredIndex(ctx, logger); err != nil {
		return err
	}

	// Ensure phone_verifications collection index
	if err := ensurePhoneVerificationIndex(ctx, logger); err != nil {
		return err
	}

	// Ensure user_config collection index
	if err := ensureUserConfigIndex(ctx, logger); err != nil {
		return err
	}

	// Ensure audit_logs collection index
	if err := ensureAuditLogsIndex(ctx, logger); err != nil {
		return err
	}

	// Ensure phone_mapping collection index
	if err := ensurePhoneMappingIndex(ctx, logger); err != nil {
		return err
	}

	// Ensure opt_in_history collection index
	if err := ensureOptInHistoryIndex(ctx, logger); err != nil {
		return err
	}

	// Ensure beta_group collection index
	if err := ensureBetaGroupIndex(ctx, logger); err != nil {
		return err
	}

	// Ensure cf_lookups collection index
	if err := ensureCFLookupIndex(ctx, logger); err != nil {
		return err
	}

	// Ensure legal_entities collection indexes
	if err := ensureLegalEntityIndex(ctx, logger); err != nil {
		return err
	}

	// Ensure pets collection indexes
	if err := ensurePetIndex(ctx, logger); err != nil {
		return err
	}

<<<<<<< HEAD
	// Ensure self-registered pets collection indexes
	if err := ensureSelfRegisteredPetIndex(ctx, logger); err != nil {
=======
	// Ensure chat memory collection indexes
	if err := ensureChatMemoryIndex(ctx, logger); err != nil {
>>>>>>> 5e6355a6
		return err
	}

	logger.Info("all required indexes verified")
	return nil
}

// checkWriteAccess checks if we can write to the database
func checkWriteAccess(ctx context.Context, logger *zap.Logger) error {
	// Try to create a test document to verify write access
	testCollection := MongoDB.Collection("_test_write_access")

	// Use a unique test document ID to avoid conflicts
	testDoc := bson.M{
		"_id":       primitive.NewObjectID(),
		"test":      true,
		"timestamp": time.Now(),
	}

	_, err := testCollection.InsertOne(ctx, testDoc)
	if err != nil {
		return fmt.Errorf("cannot write to database: %w", err)
	}

	// Clean up the test document
	_, err = testCollection.DeleteOne(ctx, bson.M{"_id": testDoc["_id"]})
	if err != nil {
		logger.Warn("failed to clean up test document", zap.Error(err))
	}

	return nil
}

// ensureCitizenIndex creates the unique index on cpf for citizen collection
func ensureCitizenIndex(ctx context.Context, logger *zap.Logger) error {
	collection := MongoDB.Collection(AppConfig.CitizenCollection)

	// Check if index already exists
	cursor, err := collection.Indexes().List(ctx)
	if err != nil {
		logger.Error("failed to list indexes", zap.Error(err))
		return err
	}
	defer cursor.Close(ctx)

	indexExists := false
	for cursor.Next(ctx) {
		var index bson.M
		if err := cursor.Decode(&index); err != nil {
			continue
		}
		if name, ok := index["name"].(string); ok && name == "cpf_1" {
			indexExists = true
			break
		}
	}

	if indexExists {
		logger.Debug("citizen collection index already exists", zap.String("collection", AppConfig.CitizenCollection))
		return nil
	}

	// Create unique index on cpf
	indexModel := mongo.IndexModel{
		Keys: bson.D{{Key: "cpf", Value: 1}},
		Options: options.Index().
			SetName("cpf_1").
			SetUnique(true),
	}

	_, err = collection.Indexes().CreateOne(ctx, indexModel)
	if err != nil {
		// Check if it's a duplicate key error (another instance created it)
		if mongo.IsDuplicateKeyError(err) {
			logger.Info("citizen index already exists (created by another instance)",
				zap.String("collection", AppConfig.CitizenCollection))
			return nil
		}
		logger.Error("failed to create citizen index",
			zap.String("collection", AppConfig.CitizenCollection),
			zap.Error(err))
		return err
	}

	logger.Info("created citizen collection index",
		zap.String("collection", AppConfig.CitizenCollection),
		zap.String("index", "cpf_1"))
	return nil
}

// ensureMaintenanceRequestIndex creates the index on cpf for maintenance request collection
func ensureMaintenanceRequestIndex(ctx context.Context, logger *zap.Logger) error {
	collection := MongoDB.Collection(AppConfig.MaintenanceRequestCollection)

	// Check if index already exists
	cursor, err := collection.Indexes().List(ctx)
	if err != nil {
		logger.Error("failed to list indexes", zap.Error(err))
		return err
	}
	defer cursor.Close(ctx)

	indexExists := false
	for cursor.Next(ctx) {
		var index bson.M
		if err := cursor.Decode(&index); err != nil {
			continue
		}
		if name, ok := index["name"].(string); ok && name == "cpf_1" {
			indexExists = true
			break
		}
	}

	if indexExists {
		logger.Debug("maintenance request collection index already exists",
			zap.String("collection", AppConfig.MaintenanceRequestCollection))
		return nil
	}

	// Create non-unique index on cpf
	indexModel := mongo.IndexModel{
		Keys: bson.D{{Key: "cpf", Value: 1}},
		Options: options.Index().
			SetName("cpf_1"),
	}

	_, err = collection.Indexes().CreateOne(ctx, indexModel)
	if err != nil {
		// Check if it's a duplicate key error (another instance created it)
		if mongo.IsDuplicateKeyError(err) {
			logger.Info("maintenance request index already exists (created by another instance)",
				zap.String("collection", AppConfig.MaintenanceRequestCollection))
			return nil
		}
		logger.Error("failed to create maintenance request index",
			zap.String("collection", AppConfig.MaintenanceRequestCollection),
			zap.Error(err))
		return err
	}

	logger.Info("created maintenance request collection index",
		zap.String("collection", AppConfig.MaintenanceRequestCollection),
		zap.String("index", "cpf_1"))
	return nil
}

// startIndexMaintenance starts a goroutine that periodically ensures indexes exist
func startIndexMaintenance() {
	logger := zap.L().Named("database")

	go func() {
		ticker := time.NewTicker(AppConfig.IndexMaintenanceInterval)
		defer ticker.Stop()

		// Initial check
		if err := ensureIndexes(); err != nil {
			logger.Error("initial index check failed", zap.Error(err))
		}

		for range ticker.C {
			if err := ensureIndexes(); err != nil {
				logger.Error("periodic index check failed", zap.Error(err))
			}
		}
	}()

	logger.Info("started index maintenance routine",
		zap.Duration("interval", AppConfig.IndexMaintenanceInterval))
}

// ensureSelfDeclaredIndex creates the unique index on cpf for self_declared collection
func ensureSelfDeclaredIndex(ctx context.Context, logger *zap.Logger) error {
	collection := MongoDB.Collection(AppConfig.SelfDeclaredCollection)

	// Check if index already exists
	cursor, err := collection.Indexes().List(ctx)
	if err != nil {
		logger.Error("failed to list indexes", zap.Error(err))
		return err
	}
	defer cursor.Close(ctx)

	indexExists := false
	for cursor.Next(ctx) {
		var index bson.M
		if err := cursor.Decode(&index); err != nil {
			continue
		}
		if name, ok := index["name"].(string); ok && name == "cpf_1" {
			indexExists = true
			break
		}
	}

	if indexExists {
		logger.Debug("self_declared collection index already exists",
			zap.String("collection", AppConfig.SelfDeclaredCollection))
		return nil
	}

	// Create unique index on cpf
	indexModel := mongo.IndexModel{
		Keys: bson.D{{Key: "cpf", Value: 1}},
		Options: options.Index().
			SetName("cpf_1").
			SetUnique(true),
	}

	_, err = collection.Indexes().CreateOne(ctx, indexModel)
	if err != nil {
		// Check if it's a duplicate key error (another instance created it)
		if mongo.IsDuplicateKeyError(err) {
			logger.Info("self_declared index already exists (created by another instance)",
				zap.String("collection", AppConfig.SelfDeclaredCollection))
			return nil
		}
		logger.Error("failed to create self_declared index",
			zap.String("collection", AppConfig.SelfDeclaredCollection),
			zap.Error(err))
		return err
	}

	logger.Info("created self_declared collection index",
		zap.String("collection", AppConfig.SelfDeclaredCollection),
		zap.String("index", "cpf_1"))
	return nil
}

// ensurePhoneVerificationIndex creates the required indexes for phone_verifications collection
func ensurePhoneVerificationIndex(ctx context.Context, logger *zap.Logger) error {
	collection := MongoDB.Collection(AppConfig.PhoneVerificationCollection)

	// Check if indexes already exist
	cursor, err := collection.Indexes().List(ctx)
	if err != nil {
		logger.Error("failed to list indexes", zap.Error(err))
		return err
	}
	defer cursor.Close(ctx)

	existingIndexes := make(map[string]bool)
	for cursor.Next(ctx) {
		var index bson.M
		if err := cursor.Decode(&index); err != nil {
			continue
		}
		if name, ok := index["name"].(string); ok {
			existingIndexes[name] = true
		}
	}

	// Create indexes that don't exist
	indexesToCreate := []mongo.IndexModel{}

	// 1. Unique compound index on cpf and phone_number
	if !existingIndexes["cpf_1_phone_number_1"] {
		indexesToCreate = append(indexesToCreate, mongo.IndexModel{
			Keys: bson.D{{Key: "cpf", Value: 1}, {Key: "phone_number", Value: 1}},
			Options: options.Index().
				SetName("cpf_1_phone_number_1").
				SetUnique(true),
		})
	}

	// 2. TTL index on expires_at for automatic cleanup
	if !existingIndexes["expires_at_1"] {
		indexesToCreate = append(indexesToCreate, mongo.IndexModel{
			Keys: bson.D{{Key: "expires_at", Value: 1}},
			Options: options.Index().
				SetName("expires_at_1").
				SetExpireAfterSeconds(0),
		})
	}

	// Note: Removed verification_query_1 compound index for better write performance
	// This index is rarely used for queries and slows down write operations

	// Create all missing indexes
	for _, indexModel := range indexesToCreate {
		_, err = collection.Indexes().CreateOne(ctx, indexModel)
		if err != nil {
			// Check if it's a duplicate key error (another instance created it)
			if mongo.IsDuplicateKeyError(err) {
				logger.Info("phone_verifications index already exists (created by another instance)",
					zap.String("collection", AppConfig.PhoneVerificationCollection))
				continue
			}
			logger.Error("failed to create phone_verifications index",
				zap.String("collection", AppConfig.PhoneVerificationCollection),
				zap.Error(err))
			return err
		}
	}

	if len(indexesToCreate) > 0 {
		logger.Info("created phone_verifications collection indexes",
			zap.String("collection", AppConfig.PhoneVerificationCollection),
			zap.Int("count", len(indexesToCreate)))
	} else {
		logger.Debug("phone_verifications collection indexes already exist",
			zap.String("collection", AppConfig.PhoneVerificationCollection))
	}

	return nil
}

// ensureUserConfigIndex creates the unique index on cpf for user_config collection
func ensureUserConfigIndex(ctx context.Context, logger *zap.Logger) error {
	collection := MongoDB.Collection(AppConfig.UserConfigCollection)

	// Check if index already exists
	cursor, err := collection.Indexes().List(ctx)
	if err != nil {
		logger.Error("failed to list indexes", zap.Error(err))
		return err
	}
	defer cursor.Close(ctx)

	indexExists := false
	for cursor.Next(ctx) {
		var index bson.M
		if err := cursor.Decode(&index); err != nil {
			continue
		}
		if name, ok := index["name"].(string); ok && name == "cpf_1" {
			indexExists = true
			break
		}
	}

	if indexExists {
		logger.Debug("user_config collection index already exists",
			zap.String("collection", AppConfig.UserConfigCollection))
		return nil
	}

	// Create unique index on cpf
	indexModel := mongo.IndexModel{
		Keys: bson.D{{Key: "cpf", Value: 1}},
		Options: options.Index().
			SetName("cpf_1").
			SetUnique(true),
	}

	_, err = collection.Indexes().CreateOne(ctx, indexModel)
	if err != nil {
		// Check if it's a duplicate key error (another instance created it)
		if mongo.IsDuplicateKeyError(err) {
			logger.Info("user_config index already exists (created by another instance)",
				zap.String("collection", AppConfig.UserConfigCollection))
			return nil
		}
		logger.Error("failed to create user_config index",
			zap.String("collection", AppConfig.UserConfigCollection),
			zap.Error(err))
		return err
	}

	logger.Info("created user_config collection index",
		zap.String("collection", AppConfig.UserConfigCollection),
		zap.String("index", "cpf_1"))
	return nil
}

// ensureAuditLogsIndex creates the required indexes for audit_logs collection
func ensureAuditLogsIndex(ctx context.Context, logger *zap.Logger) error {
	collection := MongoDB.Collection(AppConfig.AuditLogsCollection)

	// Check if indexes already exist
	cursor, err := collection.Indexes().List(ctx)
	if err != nil {
		logger.Error("failed to list indexes", zap.Error(err))
		return err
	}
	defer cursor.Close(ctx)

	existingIndexes := make(map[string]bool)
	for cursor.Next(ctx) {
		var index bson.M
		if err := cursor.Decode(&index); err != nil {
			continue
		}
		if name, ok := index["name"].(string); ok {
			existingIndexes[name] = true
		}
	}

	// Create indexes that don't exist
	indexesToCreate := []mongo.IndexModel{}

	// 1. Index on cpf for quick citizen lookups
	if !existingIndexes["cpf_1"] {
		indexesToCreate = append(indexesToCreate, mongo.IndexModel{
			Keys: bson.D{{Key: "cpf", Value: 1}},
			Options: options.Index().
				SetName("cpf_1"),
		})
	}

	// Note: Removed timestamp_1 and action_1_resource_1 indexes for better write performance
	// These indexes are rarely used for queries and slow down write operations

	// 4. TTL index for automatic cleanup (keep audit logs for 1 year)
	if !existingIndexes["timestamp_ttl"] {
		indexesToCreate = append(indexesToCreate, mongo.IndexModel{
			Keys: bson.D{{Key: "timestamp", Value: 1}},
			Options: options.Index().
				SetName("timestamp_ttl").
				SetExpireAfterSeconds(365 * 24 * 60 * 60), // 1 year
		})
	}

	// Create all missing indexes
	for _, indexModel := range indexesToCreate {
		_, err = collection.Indexes().CreateOne(ctx, indexModel)
		if err != nil {
			// Check if it's a duplicate key error (another instance created it)
			if mongo.IsDuplicateKeyError(err) {
				logger.Info("audit_logs index already exists (created by another instance)",
					zap.String("collection", AppConfig.AuditLogsCollection))
				continue
			}
			logger.Error("failed to create audit_logs index",
				zap.String("collection", AppConfig.AuditLogsCollection),
				zap.Error(err))
			return err
		}
	}

	if len(indexesToCreate) > 0 {
		logger.Info("created audit_logs collection indexes",
			zap.String("collection", AppConfig.AuditLogsCollection),
			zap.Int("count", len(indexesToCreate)))
	} else {
		logger.Debug("audit_logs collection indexes already exist",
			zap.String("collection", AppConfig.AuditLogsCollection))
	}

	return nil
}

// ensurePhoneMappingIndex creates the required indexes for phone_cpf_mappings collection
func ensurePhoneMappingIndex(ctx context.Context, logger *zap.Logger) error {
	collection := MongoDB.Collection(AppConfig.PhoneMappingCollection)

	// Check if indexes already exist
	cursor, err := collection.Indexes().List(ctx)
	if err != nil {
		logger.Error("failed to list indexes", zap.Error(err))
		return err
	}
	defer cursor.Close(ctx)

	existingIndexes := make(map[string]bson.M)
	for cursor.Next(ctx) {
		var index bson.M
		if err := cursor.Decode(&index); err != nil {
			continue
		}
		if name, ok := index["name"].(string); ok {
			existingIndexes[name] = index
		}
	}

	// Check if we need to drop the old unique index
	if oldIndex, exists := existingIndexes["phone_number_1"]; exists {
		if unique, ok := oldIndex["unique"].(bool); ok && unique {
			logger.Info("dropping old unique phone_number index to allow multiple CPFs",
				zap.String("collection", AppConfig.PhoneMappingCollection))

			_, err = collection.Indexes().DropOne(ctx, "phone_number_1")
			if err != nil {
				logger.Error("failed to drop old unique phone_number index", zap.Error(err))
				return err
			}

			// Remove from existing indexes map since we're recreating it
			delete(existingIndexes, "phone_number_1")
		}
	}

	// Create phone_number index (non-unique to allow multiple CPFs)
	if _, exists := existingIndexes["phone_number_1"]; !exists {
		logger.Info("creating phone_number index", zap.String("collection", AppConfig.PhoneMappingCollection))
		_, err = collection.Indexes().CreateOne(ctx, mongo.IndexModel{
			Keys: bson.D{{Key: "phone_number", Value: 1}},
			Options: options.Index().
				SetName("phone_number_1"),
		})
		if err != nil {
			logger.Error("failed to create phone_number index", zap.Error(err))
			return err
		}
	}

	// Create cpf index
	if _, exists := existingIndexes["cpf_1"]; !exists {
		logger.Info("creating cpf index", zap.String("collection", AppConfig.PhoneMappingCollection))
		_, err = collection.Indexes().CreateOne(ctx, mongo.IndexModel{
			Keys: bson.D{{Key: "cpf", Value: 1}},
			Options: options.Index().
				SetName("cpf_1"),
		})
		if err != nil {
			logger.Error("failed to create cpf index", zap.Error(err))
			return err
		}
	}

	// Note: Removed status_1 index for better write performance
	// This index is rarely used for queries and slows down write operations

	// Create phone_number + status compound index
	if _, exists := existingIndexes["phone_number_1_status_1"]; !exists {
		logger.Info("creating phone_number + status compound index", zap.String("collection", AppConfig.PhoneMappingCollection))
		_, err = collection.Indexes().CreateOne(ctx, mongo.IndexModel{
			Keys: bson.D{
				{Key: "phone_number", Value: 1},
				{Key: "status", Value: 1},
			},
			Options: options.Index().
				SetName("phone_number_1_status_1"),
		})
		if err != nil {
			logger.Error("failed to create phone_number + status compound index", zap.Error(err))
			return err
		}
	}

	// Create quarantine_until index for quarantine queries
	if _, exists := existingIndexes["quarantine_until_1"]; !exists {
		logger.Info("creating quarantine_until index", zap.String("collection", AppConfig.PhoneMappingCollection))
		_, err = collection.Indexes().CreateOne(ctx, mongo.IndexModel{
			Keys: bson.D{{Key: "quarantine_until", Value: 1}},
			Options: options.Index().
				SetName("quarantine_until_1"),
		})
		if err != nil {
			logger.Error("failed to create quarantine_until index", zap.Error(err))
			return err
		}
	}

	// Note: Removed quarantine_until_1_cpf_1 compound index for better write performance
	// This index is rarely used for queries and slows down write operations

	// Note: Removed created_at_1 index for better write performance
	// This index is rarely used for queries and slows down write operations

	// Create beta_group_id index for beta whitelist queries
	if _, exists := existingIndexes["beta_group_id_1"]; !exists {
		logger.Info("creating beta_group_id index", zap.String("collection", AppConfig.PhoneMappingCollection))
		_, err = collection.Indexes().CreateOne(ctx, mongo.IndexModel{
			Keys: bson.D{{Key: "beta_group_id", Value: 1}},
			Options: options.Index().
				SetName("beta_group_id_1"),
		})
		if err != nil {
			logger.Error("failed to create beta_group_id index", zap.Error(err))
			return err
		}
	}

	return nil
}

// ensureOptInHistoryIndex creates the required indexes for opt_in_history collection
func ensureOptInHistoryIndex(ctx context.Context, logger *zap.Logger) error {
	collection := MongoDB.Collection(AppConfig.OptInHistoryCollection)

	// Check if indexes already exist
	cursor, err := collection.Indexes().List(ctx)
	if err != nil {
		logger.Error("failed to list indexes", zap.Error(err))
		return err
	}
	defer cursor.Close(ctx)

	existingIndexes := make(map[string]bool)
	for cursor.Next(ctx) {
		var index bson.M
		if err := cursor.Decode(&index); err != nil {
			continue
		}
		if name, ok := index["name"].(string); ok {
			existingIndexes[name] = true
		}
	}

	// Create indexes that don't exist
	indexesToCreate := []mongo.IndexModel{}

	// 1. Index on phone_number for phone-based queries
	if !existingIndexes["phone_number_1"] {
		indexesToCreate = append(indexesToCreate, mongo.IndexModel{
			Keys: bson.D{{Key: "phone_number", Value: 1}},
			Options: options.Index().
				SetName("phone_number_1"),
		})
	}

	// 2. Index on cpf for CPF-based queries
	if !existingIndexes["cpf_1"] {
		indexesToCreate = append(indexesToCreate, mongo.IndexModel{
			Keys: bson.D{{Key: "cpf", Value: 1}},
			Options: options.Index().
				SetName("cpf_1"),
		})
	}

	// Note: Removed action_1, channel_1, timestamp_1, and phone_number_1_timestamp_1 indexes for better write performance
	// These indexes are rarely used for queries and slow down write operations

	// Create all missing indexes
	for _, indexModel := range indexesToCreate {
		_, err = collection.Indexes().CreateOne(ctx, indexModel)
		if err != nil {
			// Check if it's a duplicate key error (another instance created it)
			if mongo.IsDuplicateKeyError(err) {
				logger.Info("opt_in_history index already exists (created by another instance)",
					zap.String("collection", AppConfig.OptInHistoryCollection))
				continue
			}
			logger.Error("failed to create opt_in_history index",
				zap.String("collection", AppConfig.OptInHistoryCollection),
				zap.Error(err))
			return err
		}
	}

	if len(indexesToCreate) > 0 {
		logger.Info("created opt_in_history collection indexes",
			zap.String("collection", AppConfig.OptInHistoryCollection),
			zap.Int("count", len(indexesToCreate)))
	} else {
		logger.Debug("opt_in_history collection indexes already exist",
			zap.String("collection", AppConfig.OptInHistoryCollection))
	}

	return nil
}

// ensureBetaGroupIndex creates the indexes for beta_group collection
func ensureBetaGroupIndex(ctx context.Context, logger *zap.Logger) error {
	collection := MongoDB.Collection(AppConfig.BetaGroupCollection)

	// Check if indexes already exist
	cursor, err := collection.Indexes().List(ctx)
	if err != nil {
		logger.Error("failed to list indexes", zap.Error(err))
		return err
	}
	defer cursor.Close(ctx)

	existingIndexes := make(map[string]bool)
	for cursor.Next(ctx) {
		var index bson.M
		if err := cursor.Decode(&index); err != nil {
			continue
		}
		if name, ok := index["name"].(string); ok {
			existingIndexes[name] = true
		}
	}

	// Create indexes that don't exist
	indexesToCreate := []mongo.IndexModel{}

	// 1. Index on name for group name queries (case-insensitive)
	if !existingIndexes["name_1"] {
		indexesToCreate = append(indexesToCreate, mongo.IndexModel{
			Keys: bson.D{{Key: "name", Value: 1}},
			Options: options.Index().
				SetName("name_1").
				SetUnique(true),
		})
	}

	// 2. Index on created_at for time-based queries
	if !existingIndexes["created_at_1"] {
		indexesToCreate = append(indexesToCreate, mongo.IndexModel{
			Keys: bson.D{{Key: "created_at", Value: -1}},
			Options: options.Index().
				SetName("created_at_1"),
		})
	}

	// Create all missing indexes
	for _, indexModel := range indexesToCreate {
		_, err = collection.Indexes().CreateOne(ctx, indexModel)
		if err != nil {
			// Check if it's a duplicate key error (another instance created it)
			if mongo.IsDuplicateKeyError(err) {
				logger.Info("beta_group index already exists (created by another instance)",
					zap.String("collection", AppConfig.BetaGroupCollection))
				continue
			}
			logger.Error("failed to create beta_group index",
				zap.String("collection", AppConfig.BetaGroupCollection),
				zap.Error(err))
			return err
		}
	}

	if len(indexesToCreate) > 0 {
		logger.Info("created beta_group collection indexes",
			zap.String("collection", AppConfig.BetaGroupCollection),
			zap.Int("count", len(indexesToCreate)))
	} else {
		logger.Debug("beta_group collection indexes already exist",
			zap.String("collection", AppConfig.BetaGroupCollection))
	}

	return nil
}

// ensureCFLookupIndex creates the indexes for cf_lookups collection
func ensureCFLookupIndex(ctx context.Context, logger *zap.Logger) error {
	collection := MongoDB.Collection(AppConfig.CFLookupCollection)

	// Check if indexes already exist
	cursor, err := collection.Indexes().List(ctx)
	if err != nil {
		logger.Error("failed to list indexes", zap.Error(err))
		return err
	}
	defer cursor.Close(ctx)

	existingIndexes := make(map[string]bool)
	for cursor.Next(ctx) {
		var index bson.M
		if err := cursor.Decode(&index); err != nil {
			continue
		}
		if name, ok := index["name"].(string); ok {
			existingIndexes[name] = true
		}
	}

	// Create indexes that don't exist
	indexesToCreate := []mongo.IndexModel{}

	// 1. Unique index on cpf (one document per CPF)
	if !existingIndexes["cpf_1"] {
		indexesToCreate = append(indexesToCreate, mongo.IndexModel{
			Keys: bson.D{{Key: "cpf", Value: 1}},
			Options: options.Index().
				SetName("cpf_1").
				SetUnique(true),
		})
	}

	// 2. Index on is_active for active lookups
	if !existingIndexes["is_active_1"] {
		indexesToCreate = append(indexesToCreate, mongo.IndexModel{
			Keys: bson.D{{Key: "is_active", Value: 1}},
			Options: options.Index().
				SetName("is_active_1"),
		})
	}

	// 3. Compound index on cpf + is_active for fast active lookups
	if !existingIndexes["cpf_1_is_active_1"] {
		indexesToCreate = append(indexesToCreate, mongo.IndexModel{
			Keys: bson.D{
				{Key: "cpf", Value: 1},
				{Key: "is_active", Value: 1},
			},
			Options: options.Index().
				SetName("cpf_1_is_active_1"),
		})
	}

	// 4. Index on created_at for time-based queries
	if !existingIndexes["created_at_1"] {
		indexesToCreate = append(indexesToCreate, mongo.IndexModel{
			Keys: bson.D{{Key: "created_at", Value: -1}},
			Options: options.Index().
				SetName("created_at_1"),
		})
	}

	// Create all missing indexes
	for _, indexModel := range indexesToCreate {
		_, err = collection.Indexes().CreateOne(ctx, indexModel)
		if err != nil {
			// Check if it's a duplicate key error (another instance created it)
			if mongo.IsDuplicateKeyError(err) {
				logger.Info("cf_lookups index already exists (created by another instance)",
					zap.String("collection", AppConfig.CFLookupCollection))
				continue
			}
			logger.Error("failed to create cf_lookups index",
				zap.String("collection", AppConfig.CFLookupCollection),
				zap.Error(err))
			return err
		}
	}

	if len(indexesToCreate) > 0 {
		logger.Info("created cf_lookups collection indexes",
			zap.String("collection", AppConfig.CFLookupCollection),
			zap.Int("count", len(indexesToCreate)))
	} else {
		logger.Debug("cf_lookups collection indexes already exist",
			zap.String("collection", AppConfig.CFLookupCollection))
	}

	return nil
}

// ensureLegalEntityIndex creates the indexes for legal_entities collection
func ensureLegalEntityIndex(ctx context.Context, logger *zap.Logger) error {
	collection := MongoDB.Collection(AppConfig.LegalEntityCollection)

	// Check if indexes already exist
	cursor, err := collection.Indexes().List(ctx)
	if err != nil {
		logger.Error("failed to list legal entity indexes", zap.Error(err))
		return err
	}
	defer cursor.Close(ctx)

	existingIndexes := make(map[string]bool)
	for cursor.Next(ctx) {
		var index bson.M
		if err := cursor.Decode(&index); err != nil {
			continue
		}
		if name, ok := index["name"].(string); ok {
			existingIndexes[name] = true
		}
	}

	// Define required indexes (matching legal entity service)
	requiredIndexes := []mongo.IndexModel{
		// Index 1: CPF partner lookup (most important)
		{
			Keys:    bson.D{{Key: "socios.cpf_socio", Value: 1}},
			Options: options.Index().SetName("idx_partners_cpf"),
		},
		// Index 2: Legal nature filtering
		{
			Keys:    bson.D{{Key: "natureza_juridica.id", Value: 1}},
			Options: options.Index().SetName("idx_legal_nature_id"),
		},
		// Index 3: Combined CPF + legal nature queries
		{
			Keys: bson.D{
				{Key: "socios.cpf_socio", Value: 1},
				{Key: "natureza_juridica.id", Value: 1},
			},
			Options: options.Index().SetName("idx_partners_cpf_legal_nature"),
		},
		// Index 4: CNPJ uniqueness (data quality constraint)
		{
			Keys:    bson.D{{Key: "cnpj", Value: 1}},
			Options: options.Index().SetName("idx_cnpj").SetUnique(true),
		},
		// Index 5: Pagination performance
		{
			Keys: bson.D{
				{Key: "socios.cpf_socio", Value: 1},
				{Key: "razao_social", Value: 1},
			},
			Options: options.Index().SetName("idx_partners_cpf_company_name"),
		},
	}

	// Create missing indexes
	indexesToCreate := []mongo.IndexModel{}
	requiredNames := []string{
		"idx_partners_cpf",
		"idx_legal_nature_id",
		"idx_partners_cpf_legal_nature",
		"idx_cnpj",
		"idx_partners_cpf_company_name",
	}

	for i, indexModel := range requiredIndexes {
		if !existingIndexes[requiredNames[i]] {
			indexesToCreate = append(indexesToCreate, indexModel)
		}
	}

	// Create all missing indexes
	if len(indexesToCreate) > 0 {
		logger.Info("creating missing legal entity indexes",
			zap.String("collection", AppConfig.LegalEntityCollection),
			zap.Int("count", len(indexesToCreate)))

		_, err = collection.Indexes().CreateMany(ctx, indexesToCreate)
		if err != nil {
			// Check if it's a duplicate key error (another instance created it)
			if mongo.IsDuplicateKeyError(err) {
				logger.Info("legal entity indexes already exist (created by another instance)",
					zap.String("collection", AppConfig.LegalEntityCollection))
				return nil
			}
			logger.Error("failed to create legal entity indexes",
				zap.String("collection", AppConfig.LegalEntityCollection),
				zap.Error(err))
			return err
		}

		logger.Info("created legal entity indexes successfully",
			zap.String("collection", AppConfig.LegalEntityCollection),
			zap.Int("created_count", len(indexesToCreate)))
	} else {
		logger.Debug("legal entity indexes already exist",
			zap.String("collection", AppConfig.LegalEntityCollection))
	}

	return nil
}

// ensurePetIndex creates the indexes for pets collection
func ensurePetIndex(ctx context.Context, logger *zap.Logger) error {
	collection := MongoDB.Collection(AppConfig.PetCollection)

	// Check if indexes already exist
	cursor, err := collection.Indexes().List(ctx)
	if err != nil {
		logger.Error("failed to list pet indexes", zap.Error(err))
		return err
	}
	defer cursor.Close(ctx)

	existingIndexes := make(map[string]bool)
	for cursor.Next(ctx) {
		var index bson.M
		if err := cursor.Decode(&index); err != nil {
			continue
		}
		if name, ok := index["name"].(string); ok {
			existingIndexes[name] = true
		}
	}

	// Define required indexes for pets collection (only what we actually need)
	requiredIndexes := []mongo.IndexModel{
		// Index 1: CPF lookup (primary query pattern for both endpoints)
		{
			Keys:    bson.D{{Key: "cpf", Value: 1}},
			Options: options.Index().SetName("idx_pets_cpf"),
		},
		// Index 2: Pet ID within CPF context (for specific pet retrieval by ID)
		{
			Keys: bson.D{
				{Key: "cpf", Value: 1},
				{Key: "pet.pet.id_animal", Value: 1},
			},
			Options: options.Index().SetName("idx_pets_cpf_pet_id"),
		},
	}

	// Create missing indexes
	indexesToCreate := []mongo.IndexModel{}
	requiredNames := []string{
		"idx_pets_cpf",
		"idx_pets_cpf_pet_id",
	}

	for i, indexModel := range requiredIndexes {
		if !existingIndexes[requiredNames[i]] {
			indexesToCreate = append(indexesToCreate, indexModel)
		}
	}

	// Create all missing indexes
	if len(indexesToCreate) > 0 {
		logger.Info("creating missing pet indexes",
			zap.String("collection", AppConfig.PetCollection),
			zap.Int("count", len(indexesToCreate)))

		_, err = collection.Indexes().CreateMany(ctx, indexesToCreate)
		if err != nil {
			// Check if it's a duplicate key error (another instance created it)
			if mongo.IsDuplicateKeyError(err) {
				logger.Info("pet indexes already exist (created by another instance)",
					zap.String("collection", AppConfig.PetCollection))
				return nil
			}
			logger.Error("failed to create pet indexes",
				zap.String("collection", AppConfig.PetCollection),
				zap.Error(err))
			return err
		}

		logger.Info("created pet indexes successfully",
			zap.String("collection", AppConfig.PetCollection),
			zap.Int("created_count", len(indexesToCreate)))
	} else {
		logger.Debug("pet indexes already exist",
			zap.String("collection", AppConfig.PetCollection))
	}

	return nil
}

<<<<<<< HEAD
// ensureSelfRegisteredPetIndex creates the indexes for self-registered pets collection
func ensureSelfRegisteredPetIndex(ctx context.Context, logger *zap.Logger) error {
	collection := MongoDB.Collection(AppConfig.PetsSelfRegisteredCollection)
=======
// ensureChatMemoryIndex creates the unique index on (phone_number, memory_name) for chat memory collection
func ensureChatMemoryIndex(ctx context.Context, logger *zap.Logger) error {
	collection := MongoDB.Collection(AppConfig.ChatMemoryCollection)
>>>>>>> 5e6355a6

	// Check if indexes already exist
	cursor, err := collection.Indexes().List(ctx)
	if err != nil {
<<<<<<< HEAD
		logger.Error("failed to list self-registered pet indexes", zap.Error(err))
=======
		logger.Error("failed to list chat memory indexes", zap.Error(err))
>>>>>>> 5e6355a6
		return err
	}
	defer cursor.Close(ctx)

	existingIndexes := make(map[string]bool)
	for cursor.Next(ctx) {
		var index bson.M
		if err := cursor.Decode(&index); err != nil {
			continue
		}
		if name, ok := index["name"].(string); ok {
			existingIndexes[name] = true
		}
	}

<<<<<<< HEAD
	// Define required indexes for self-registered pets collection
	requiredIndexes := []mongo.IndexModel{
		// Index 1: CPF lookup (primary query pattern)
		{
			Keys:    bson.D{{Key: "cpf", Value: 1}},
			Options: options.Index().SetName("idx_self_registered_pets_cpf"),
		},
		// Index 2: CPF + ID composite for specific pet retrieval
		{
			Keys: bson.D{
				{Key: "cpf", Value: 1},
				{Key: "_id", Value: 1},
			},
			Options: options.Index().SetName("idx_self_registered_pets_cpf_id"),
		},
	}

	// Create missing indexes
	indexesToCreate := []mongo.IndexModel{}
	requiredNames := []string{
		"idx_self_registered_pets_cpf",
		"idx_self_registered_pets_cpf_id",
	}

	for i, indexModel := range requiredIndexes {
		if !existingIndexes[requiredNames[i]] {
			indexesToCreate = append(indexesToCreate, indexModel)
		}
	}

	// Create all missing indexes
	if len(indexesToCreate) > 0 {
		logger.Info("creating missing self-registered pet indexes",
			zap.String("collection", AppConfig.PetsSelfRegisteredCollection),
			zap.Int("count", len(indexesToCreate)))

		_, err = collection.Indexes().CreateMany(ctx, indexesToCreate)
		if err != nil {
			// Check if it's a duplicate key error (another instance created it)
			if mongo.IsDuplicateKeyError(err) {
				logger.Info("self-registered pet indexes already exist (created by another instance)",
					zap.String("collection", AppConfig.PetsSelfRegisteredCollection))
				return nil
			}
			logger.Error("failed to create self-registered pet indexes",
				zap.String("collection", AppConfig.PetsSelfRegisteredCollection),
				zap.Error(err))
			return err
		}

		logger.Info("created self-registered pet indexes successfully",
			zap.String("collection", AppConfig.PetsSelfRegisteredCollection),
			zap.Int("created_count", len(indexesToCreate)))
	} else {
		logger.Debug("self-registered pet indexes already exist",
			zap.String("collection", AppConfig.PetsSelfRegisteredCollection))
	}

=======
	// Check if the unique compound index already exists
	if existingIndexes["phone_number_1_memory_name_1"] {
		logger.Debug("chat memory collection index already exists",
			zap.String("collection", AppConfig.ChatMemoryCollection))
		return nil
	}

	// Create unique compound index on (phone_number, memory_name)
	indexModel := mongo.IndexModel{
		Keys: bson.D{{Key: "phone_number", Value: 1}, {Key: "memory_name", Value: 1}},
		Options: options.Index().
			SetName("phone_number_1_memory_name_1").
			SetUnique(true),
	}

	_, err = collection.Indexes().CreateOne(ctx, indexModel)
	if err != nil {
		// Check if it's a duplicate key error (another instance created it)
		if mongo.IsDuplicateKeyError(err) {
			logger.Info("chat memory index already exists (created by another instance)",
				zap.String("collection", AppConfig.ChatMemoryCollection))
			return nil
		}
		logger.Error("failed to create chat memory index",
			zap.String("collection", AppConfig.ChatMemoryCollection),
			zap.Error(err))
		return err
	}

	logger.Info("created chat memory collection index",
		zap.String("collection", AppConfig.ChatMemoryCollection),
		zap.String("index", "phone_number_1_memory_name_1"))
>>>>>>> 5e6355a6
	return nil
}

// monitorConnectionPool monitors MongoDB connection pool health and performance
func monitorConnectionPool() {
	ticker := time.NewTicker(15 * time.Second) // More frequent monitoring
	defer ticker.Stop()

	for range ticker.C {
		// Get connection pool stats
		stats := MongoDB.Client().NumberSessionsInProgress()

		// Log connection pool status
		logging.Logger.Info("MongoDB connection pool status",
			zap.Int("sessions_in_progress", stats),
			zap.String("max_pool_size", "1000"),
			zap.String("min_pool_size", "50"),
			zap.String("note", "Monitor connection pool health every 15s"))

		// Alert if connection pool is under pressure
		if stats > 800 { // 80% of maxPoolSize=1000
			logging.Logger.Warn("MongoDB connection pool under pressure",
				zap.Int("sessions_in_progress", stats),
				zap.String("recommendation", "Consider increasing maxPoolSize or optimizing queries"))
		}

		// Dynamic connection pool optimization
		if stats > 950 { // 95% of maxPoolSize=1000
			logging.Logger.Error("MongoDB connection pool critical - immediate attention required",
				zap.Int("sessions_in_progress", stats),
				zap.String("action", "triggering connection pool optimization"))
			optimizeConnectionPool()
		}
	}
}

// optimizeConnectionPool applies connection pool optimizations based on current load
func optimizeConnectionPool() {
	// This function can be called during high load to dynamically adjust connection pool
	// For now, it logs recommendations based on current usage patterns
	logging.Logger.Info("Connection pool optimization recommendations",
		zap.String("current_uri", maskMongoURI(AppConfig.MongoURI)),
		zap.String("recommendation_1", "Current maxPoolSize=1000, minPoolSize=50 are optimal for high-write scenarios"),
		zap.String("recommendation_2", "Using W=0 write concern for performance collections, W=1 for data integrity"),
		zap.String("recommendation_3", "Snappy compression enabled for better CPU performance"),
		zap.String("recommendation_4", "Aggressive timeouts: connectTimeout=2s, serverSelectionTimeout=1s"),
		zap.String("recommendation_5", "Batch operations implemented for audit logs and phone verifications"))
}

// Call this function during high load situations
func _() {
	optimizeConnectionPool()
}

// monitorRedisConnectionPool monitors Redis connection pool health with cluster support
func monitorRedisConnectionPool() {
	ticker := time.NewTicker(10 * time.Second) // More frequent monitoring for cluster
	defer ticker.Stop()

	for range ticker.C {
		if Redis == nil {
			continue
		}

		// Get Redis pool stats
		poolStats := Redis.PoolStats()

		// Determine Redis type for logging
		redisType := "single"
		redisAddr := AppConfig.RedisURI
		if AppConfig.RedisClusterEnabled {
			redisType = "cluster"
			redisAddr = fmt.Sprintf("%v", AppConfig.RedisClusterAddrs)
		}

		// Calculate usage percentages
		totalUsagePercent := float64(poolStats.TotalConns) / float64(AppConfig.RedisPoolSize) * 100

		// Log Redis connection pool status with enhanced metrics
		logging.Logger.Info("Redis connection pool status",
			zap.String("redis_type", redisType),
			zap.Int("total_connections", int(poolStats.TotalConns)),
			zap.Int("idle_connections", int(poolStats.IdleConns)),
			zap.Int("stale_connections", int(poolStats.StaleConns)),
			zap.Int("max_pool_size", AppConfig.RedisPoolSize),
			zap.Float64("usage_percent", totalUsagePercent),
			zap.String("addr", redisAddr))

		// Progressive alerting based on connection usage
		if totalUsagePercent > 90 {
			logging.Logger.Error("Critical Redis connection usage - immediate action required",
				zap.Float64("usage_percent", totalUsagePercent),
				zap.Int("total_connections", int(poolStats.TotalConns)),
				zap.Int("max_pool_size", AppConfig.RedisPoolSize),
				zap.String("redis_type", redisType),
				zap.String("action", "Increase REDIS_POOL_SIZE or investigate connection leaks"))
		} else if totalUsagePercent > 80 {
			logging.Logger.Warn("High Redis connection usage detected",
				zap.Float64("usage_percent", totalUsagePercent),
				zap.Int("total_connections", int(poolStats.TotalConns)),
				zap.Int("max_pool_size", AppConfig.RedisPoolSize),
				zap.String("redis_type", redisType),
				zap.String("recommendation", "Monitor closely or consider increasing pool size"))
		}

		// Alert if no idle connections available (potential bottleneck)
		if poolStats.IdleConns == 0 && poolStats.TotalConns > 0 {
			logging.Logger.Warn("No idle Redis connections available - potential bottleneck",
				zap.Int("total_connections", int(poolStats.TotalConns)),
				zap.String("redis_type", redisType),
				zap.String("impact", "New requests may be queued or timeout"))
		}

		// Alert on high stale connections (connection issues)
		stalePercent := float64(poolStats.StaleConns) / float64(poolStats.TotalConns) * 100
		if poolStats.StaleConns > 0 && stalePercent > 20 {
			logging.Logger.Warn("High number of stale Redis connections",
				zap.Int("stale_connections", int(poolStats.StaleConns)),
				zap.Float64("stale_percent", stalePercent),
				zap.String("redis_type", redisType),
				zap.String("cause", "Network issues or Redis cluster instability"))
		}
	}
}

// monitorPrimaryNodeLoad monitors primary node resource usage and implements load distribution
func monitorPrimaryNodeLoad() {
	ticker := time.NewTicker(15 * time.Second) // Check every 15 seconds
	defer ticker.Stop()

	for range ticker.C {
		// Get primary node status and connection distribution
		primaryConnections := getPrimaryNodeConnections()
		secondaryConnections := getSecondaryNodeConnections()

		// Calculate load distribution
		totalConnections := primaryConnections + secondaryConnections
		if totalConnections > 0 {
			primaryLoadPercentage := float64(primaryConnections) / float64(totalConnections) * 100

			logging.Logger.Info("MongoDB load distribution status",
				zap.Int("primary_connections", primaryConnections),
				zap.Int("secondary_connections", secondaryConnections),
				zap.Float64("primary_load_percentage", primaryLoadPercentage),
				zap.String("status", getLoadDistributionStatus(primaryLoadPercentage)))

			// Alert if primary node is under too much load
			if primaryLoadPercentage > 70 {
				logging.Logger.Warn("Primary node under high load - consider load distribution",
					zap.Float64("primary_load_percentage", primaryLoadPercentage),
					zap.String("recommendation", "Verify readPreference=nearest is working, check secondary node health"))
			}
		}
	}
}

// getPrimaryNodeConnections gets the number of connections to the primary node
func getPrimaryNodeConnections() int {
	// This is a simplified implementation - in production you'd query MongoDB directly
	// For now, we'll estimate based on the connection pool
	stats := MongoDB.Client().NumberSessionsInProgress()
	// Estimate: assume 60% of connections go to primary (writes + some reads)
	return int(float64(stats) * 0.6)
}

// getSecondaryNodeConnections gets the number of connections to secondary nodes
func getSecondaryNodeConnections() int {
	// This is a simplified implementation - in production you'd query MongoDB directly
	// For now, we'll estimate based on the connection pool
	stats := MongoDB.Client().NumberSessionsInProgress()
	// Estimate: assume 40% of connections go to secondaries (reads)
	return int(float64(stats) * 0.4)
}

// getLoadDistributionStatus returns a human-readable status of load distribution
func getLoadDistributionStatus(primaryLoadPercentage float64) string {
	switch {
	case primaryLoadPercentage < 50:
		return "excellent"
	case primaryLoadPercentage < 60:
		return "good"
	case primaryLoadPercentage < 70:
		return "fair"
	case primaryLoadPercentage < 80:
		return "poor"
	default:
		return "critical"
	}
}

// monitorReplicaSetHealth monitors the health of all replica set nodes
func monitorReplicaSetHealth() {
	ticker := time.NewTicker(30 * time.Second) // Check every 30 seconds
	defer ticker.Stop()

	for range ticker.C {
		// Get replica set status
		ctx, cancel := context.WithTimeout(context.Background(), 5*time.Second)
		func() {
			defer cancel()

			// Check if we can connect to different nodes
			primaryHealth := checkNodeHealth(ctx, "primary")
			secondaryHealth := checkNodeHealth(ctx, "secondary")

			logging.Logger.Info("Replica set health status",
				zap.Bool("primary_healthy", primaryHealth),
				zap.Bool("secondary_healthy", secondaryHealth),
				zap.String("recommendation", getReplicaSetRecommendation(primaryHealth, secondaryHealth)))
		}()
	}
}

// checkNodeHealth checks the health of a specific node type
func checkNodeHealth(ctx context.Context, nodeType string) bool {
	// This is a simplified health check
	// In production, you'd query MongoDB directly for detailed health info
	switch nodeType {
	case "primary":
		// Check if we can write to primary
		return true // Simplified for now
	case "secondary":
		// Check if we can read from secondary
		return true // Simplified for now
	default:
		return false
	}
}

// getReplicaSetRecommendation returns recommendations based on replica set health
func getReplicaSetRecommendation(primaryHealthy, secondaryHealthy bool) string {
	if !primaryHealthy {
		return "CRITICAL: Primary node unhealthy - check MongoDB cluster status"
	}
	if !secondaryHealthy {
		return "WARNING: Secondary nodes unhealthy - load distribution may be limited"
	}
	return "GOOD: All nodes healthy - load distribution working optimally"
}

// monitorAndOptimizeIndexes monitors index performance and applies optimizations
func monitorAndOptimizeIndexes() {
	ticker := time.NewTicker(5 * time.Minute) // Check every 5 minutes
	defer ticker.Stop()

	for range ticker.C {
		logger := zap.L().Named("index_optimization")

		// Check if we can write to the database
		ctx, cancel := context.WithTimeout(context.Background(), 10*time.Second)

		if err := checkWriteAccess(ctx, logger); err != nil {
			logger.Warn("cannot write to database, skipping index optimization", zap.Error(err))
			cancel()
			continue
		}
		cancel()

		// Perform index maintenance
		if err := ensureIndexes(); err != nil {
			logger.Error("index maintenance failed", zap.Error(err))
		}

		// Check for index fragmentation and optimize if needed
		optimizeIndexesIfNeeded(logger)
	}
}

// optimizeIndexesIfNeeded checks for index fragmentation and applies optimizations
func optimizeIndexesIfNeeded(logger *zap.Logger) {
	// This is a simplified implementation
	// In production, you'd query MongoDB for actual index statistics
	// and apply specific optimizations based on usage patterns

	logger.Info("checking index optimization opportunities",
		zap.String("note", "Index optimization is currently simplified - implement based on actual usage patterns"))

	// Example optimizations that could be implemented:
	// 1. Check for unused indexes and suggest removal
	// 2. Analyze index usage patterns and suggest new indexes
	// 3. Check for index fragmentation and suggest rebuilds
	// 4. Monitor index size and suggest optimizations
}

// monitorDatabasePerformance monitors overall database performance and applies optimizations
func monitorDatabasePerformance() {
	ticker := time.NewTicker(2 * time.Minute) // Check every 2 minutes
	defer ticker.Stop()

	for range ticker.C {
		logger := zap.L().Named("database_performance")

		// Check database health
		ctx, cancel := context.WithTimeout(context.Background(), 5*time.Second)

		// Ping database to check health
		if err := MongoDB.Client().Ping(ctx, readpref.Primary()); err != nil {
			logger.Error("database health check failed", zap.Error(err))
			cancel()
			continue
		}
		cancel()

		// Get connection pool stats
		sessionsInProgress := MongoDB.Client().NumberSessionsInProgress()

		// Log performance metrics
		logger.Info("database performance status",
			zap.Int("sessions_in_progress", sessionsInProgress),
			zap.String("status", getDatabasePerformanceStatus(sessionsInProgress)))

		// Apply performance optimizations if needed
		if sessionsInProgress > 800 {
			logger.Warn("high database load detected - applying performance optimizations")
			applyDatabasePerformanceOptimizations(logger)
		}
	}
}

// getDatabasePerformanceStatus returns a human-readable status of database performance
func getDatabasePerformanceStatus(sessionsInProgress int) string {
	switch {
	case sessionsInProgress < 500:
		return "excellent"
	case sessionsInProgress < 700:
		return "good"
	case sessionsInProgress < 800:
		return "fair"
	case sessionsInProgress < 900:
		return "poor"
	default:
		return "critical"
	}
}

// applyDatabasePerformanceOptimizations applies performance optimizations during high load
func applyDatabasePerformanceOptimizations(logger *zap.Logger) {
	logger.Info("applying database performance optimizations",
		zap.String("optimization_1", "Connection pool optimization"),
		zap.String("optimization_2", "Write concern adjustment"),
		zap.String("optimization_3", "Index usage analysis"),
		zap.String("optimization_4", "Query pattern optimization"))

	// In a real implementation, you'd apply specific optimizations here:
	// 1. Adjust connection pool settings
	// 2. Modify write concern levels
	// 3. Analyze and optimize slow queries
	// 4. Adjust index usage patterns
}<|MERGE_RESOLUTION|>--- conflicted
+++ resolved
@@ -329,13 +329,13 @@
 		return err
 	}
 
-<<<<<<< HEAD
 	// Ensure self-registered pets collection indexes
 	if err := ensureSelfRegisteredPetIndex(ctx, logger); err != nil {
-=======
+		return err
+	}
+
 	// Ensure chat memory collection indexes
 	if err := ensureChatMemoryIndex(ctx, logger); err != nil {
->>>>>>> 5e6355a6
 		return err
 	}
 
@@ -1337,24 +1337,14 @@
 	return nil
 }
 
-<<<<<<< HEAD
 // ensureSelfRegisteredPetIndex creates the indexes for self-registered pets collection
 func ensureSelfRegisteredPetIndex(ctx context.Context, logger *zap.Logger) error {
 	collection := MongoDB.Collection(AppConfig.PetsSelfRegisteredCollection)
-=======
-// ensureChatMemoryIndex creates the unique index on (phone_number, memory_name) for chat memory collection
-func ensureChatMemoryIndex(ctx context.Context, logger *zap.Logger) error {
-	collection := MongoDB.Collection(AppConfig.ChatMemoryCollection)
->>>>>>> 5e6355a6
 
 	// Check if indexes already exist
 	cursor, err := collection.Indexes().List(ctx)
 	if err != nil {
-<<<<<<< HEAD
 		logger.Error("failed to list self-registered pet indexes", zap.Error(err))
-=======
-		logger.Error("failed to list chat memory indexes", zap.Error(err))
->>>>>>> 5e6355a6
 		return err
 	}
 	defer cursor.Close(ctx)
@@ -1370,7 +1360,6 @@
 		}
 	}
 
-<<<<<<< HEAD
 	// Define required indexes for self-registered pets collection
 	requiredIndexes := []mongo.IndexModel{
 		// Index 1: CPF lookup (primary query pattern)
@@ -1429,7 +1418,32 @@
 			zap.String("collection", AppConfig.PetsSelfRegisteredCollection))
 	}
 
-=======
+	return nil
+}
+
+// ensureChatMemoryIndex creates the unique index on (phone_number, memory_name) for chat memory collection
+func ensureChatMemoryIndex(ctx context.Context, logger *zap.Logger) error {
+	collection := MongoDB.Collection(AppConfig.ChatMemoryCollection)
+
+	// Check if indexes already exist
+	cursor, err := collection.Indexes().List(ctx)
+	if err != nil {
+		logger.Error("failed to list chat memory indexes", zap.Error(err))
+		return err
+	}
+	defer cursor.Close(ctx)
+
+	existingIndexes := make(map[string]bool)
+	for cursor.Next(ctx) {
+		var index bson.M
+		if err := cursor.Decode(&index); err != nil {
+			continue
+		}
+		if name, ok := index["name"].(string); ok {
+			existingIndexes[name] = true
+		}
+	}
+
 	// Check if the unique compound index already exists
 	if existingIndexes["phone_number_1_memory_name_1"] {
 		logger.Debug("chat memory collection index already exists",
@@ -1462,7 +1476,6 @@
 	logger.Info("created chat memory collection index",
 		zap.String("collection", AppConfig.ChatMemoryCollection),
 		zap.String("index", "phone_number_1_memory_name_1"))
->>>>>>> 5e6355a6
 	return nil
 }
 
