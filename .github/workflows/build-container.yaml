--- conflicted
+++ resolved
@@ -16,18 +16,11 @@
         with:
           fetch-depth: 0
 
-<<<<<<< HEAD
-      # - uses: SonarSource/sonarqube-scan-action@v4
-      #   env:
-      #     SONAR_TOKEN: ${{ secrets.SONAR_TOKEN }}
-      #     SONAR_HOST_URL: ${{ secrets.SONAR_HOST_URL }}
-=======
       - if: ${{ github.ref == 'refs/heads/staging' }}
         uses: SonarSource/sonarqube-scan-action@v4
         env:
           SONAR_TOKEN: ${{ secrets.SONAR_TOKEN }}
           SONAR_HOST_URL: ${{ secrets.SONAR_HOST_URL }}
->>>>>>> a6671104
 
       - name: Set up Go
         uses: actions/setup-go@v4
